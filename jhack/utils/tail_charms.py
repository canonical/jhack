import enum
import os
import random
import sys
import time
from collections import defaultdict, Counter
from dataclasses import dataclass, Field, field
from subprocess import Popen, PIPE, STDOUT
from typing import Sequence, Optional, Iterable, List, Dict, Tuple, Union, cast

import parse
import typer
from rich.align import Align
from rich.color import Color
from rich.console import Console, Group
from rich.live import Live
from rich.style import Style
from rich.table import Table
from rich.text import Text

from jhack.config import JUJU_COMMAND
from jhack.logger import logger as jhacklogger
from jhack.utils.debug_log_interlacer import DebugLogInterlacer

logger = jhacklogger.getChild(__file__)


@dataclass
class Target:
    app: str
    unit: int
    leader: bool = False

    @staticmethod
    def from_name(name: str):
        app, unit_ = name.split('/')
        leader = unit_.endswith('*')
        unit = unit_.strip('*')
        return Target(app, unit, leader=leader)

    @property
    def unit_name(self):
        return f"{self.app}/{self.unit}"

    def __hash__(self):
        return hash((self.app, self.unit, self.leader))


def get_all_units() -> Sequence[Target]:
    cmd = Popen(f"{JUJU_COMMAND} status".split(' '), stdout=PIPE)
    output = cmd.stdout.read().decode('utf-8')

    units = []
    units_section = False
    for line in output.split('\n'):
        if units_section and not line.strip():
            # empty line after units section: end of units section
            units_section = False
            break

        first_part, *_ = line.split(' ')
        if first_part == 'Unit':
            units_section = True
            continue

        if units_section:
            target = Target.from_name(first_part)
            units.append(target)
    return tuple(units)


def parse_targets(targets: str = None) -> Sequence[Target]:
    if not targets:
        return get_all_units()

    all_units = None  # cache of all units according to juju status

    targets_ = targets.split(';')
    out = set()
    for target in targets_:
        if '/' in target:
            out.add(Target.from_name(target))
        else:
            if not all_units:
                all_units = get_all_units()
            # target is an app name: we need to gather all units of that app
            out.update((u for u in all_units if u.app == target))
    return tuple(out)


class LEVELS(enum.Enum):
    DEBUG = 'DEBUG'
    TRACE = 'TRACE'
    INFO = 'INFO'
    ERROR = 'ERROR'


@dataclass
class EventLogMsg:
    type = 'emitted'

    pod_name: str
    timestamp: str
    loglevel: str
    unit: str
    event: str
    mocked: bool

    # we don't have any use for these, and they're only present if this event
    # has been (re)emitted/deferred during a relation hook call.
    endpoint: str = ""
    endpoint_id: str = ""


@dataclass
class EventDeferredLogMsg(EventLogMsg):
    type = 'deferred'
    event_cls: str = ""
    charm_name: str = ""
    n: str = ""


@dataclass
class EventReemittedLogMsg(EventDeferredLogMsg):
    type = 'reemitted'


@dataclass
class RawTable:
    events: List[str] = field(default_factory=list)
    deferrals: List[str] = field(default_factory=list)
    ns: List[str] = field(default_factory=list)
    n_colors: Dict[str, str] = field(default_factory=dict)
    currently_deferred: List[EventDeferredLogMsg] = field(default_factory=list)

    def get_color(self, n: str) -> str:
        return self.n_colors.get(n, _default_n_color)

    def add(self, msg: Union[EventLogMsg]):
        self.events.insert(0, msg.event)
        self.deferrals.insert(0, '  ')
        n = getattr(msg, 'n', None)
        self.ns.insert(0, n)
        if n and n not in self.n_colors:
            self.n_colors[n] = _random_color()

    def add_blank_row(self):
        self.ns.insert(0, None)
        self.events.insert(0, None)
        self.deferrals.insert(0, '  ')


_event_colors = {
    'update_status': Color.from_rgb(50, 50, 50),
    'collect_metrics': Color.from_rgb(50, 50, 50),
    'leader_elected': Color.from_rgb(26, 184, 68),
    'leader_settings_changed': Color.from_rgb(26, 184, 68),
    '_relation_created': Color.from_rgb(184, 26, 250),
    '_relation_joined': Color.from_rgb(184, 26, 200),
    '_relation_changed': Color.from_rgb(184, 26, 150),
    '_relation_departed': Color.from_rgb(184, 70, 100),
    '_relation_broken': Color.from_rgb(184, 80, 50),
    '_storage_attached': Color.from_rgb(184, 139, 26),
    '_storage_detaching': Color.from_rgb(184, 139, 26),
    'stop': Color.from_rgb(184, 26, 71),
    'remove': Color.from_rgb(171, 81, 21),
    'start': Color.from_rgb(20, 147, 186),
    'install': Color.from_rgb(49, 183, 224),
    '-pebble-ready': Color.from_rgb(212, 224, 40),
}

_default_event_color = Color.from_rgb(255, 255, 255)
_default_n_color = Color.from_rgb(255, 255, 255)
_tstamp_color = Color.from_rgb(255, 160, 120)


def _random_color():
    r = random.randint(0, 255)
    g = random.randint(0, 255)
    b = random.randint(0, 255)
    return Color.from_rgb(r, g, b)


class Processor:
    # FIXME: why does sometime event/relation_event work, and sometimes
    #  uniter_event does? OF Version?

    def __init__(self, targets: Iterable[Target],
                 add_new_targets: bool = True,
                 history_length: int = 10,
                 show_ns: bool = True,
                 color: bool = True,
                 show_defer: bool = False,
                 date: bool = False):
        if not color:
            # maybe implement it some day.
            logger.debug('Sorry, but colors are too pretty to get rid of.')

        self.targets = list(targets)
        self.add_new_targets = add_new_targets
        self.history_length = history_length
        self.console = Console()
        self._raw_tables: Dict[str, RawTable] = {
            target.unit_name: RawTable() for target in targets}
        self._timestamps = []

        self._show_ns = show_ns and show_defer
        self._show_defer = show_defer

        self.evt_count = Counter()
        self._lanes = {}
        self.tracking: Dict[str, List[EventLogMsg]] = {tgt.unit_name: [] for tgt
                                                       in targets}

        self._has_just_emitted = False
        self.console = console = Console()
        self.live = live = Live(console=console)
        live.start()

        self._warned_about_orphans = False

        if date:
            self.event = parse.compile(
                "{pod_name}: {date} {timestamp} {loglevel} unit.{unit}.juju-log Emitting Juju event {event}.")
            self.event_from_relation = parse.compile(
                "{pod_name}: {date} {timestamp} {loglevel} unit.{unit}.juju-log {endpoint}:{endpoint_id}: Emitting Juju event {event}.")
            self.uniter_event = parse.compile(
                '{pod_name}: {date} {timestamp} {loglevel} juju.worker.uniter.operation ran "{event}" hook (via hook dispatching script: dispatch)')
            self.event_deferred = parse.compile(
                '{pod_name}: {date} {timestamp} {loglevel} unit.{unit}.juju-log Deferring <{event_cls} via {charm_name}/on/{event}[{n}]>.')
            self.event_deferred_from_relation = parse.compile(
                '{pod_name}: {date} {timestamp} {loglevel} unit.{unit}.juju-log {endpoint}:{endpoint_id}: Deferring <{event_cls} via {charm_name}/on/{event}[{n}]>.')
            self.event_reemitted = parse.compile(
                '{pod_name}: {date} {timestamp} {loglevel} unit.{unit}.juju-log Re-emitting <{event_cls} via {charm_name}/on/{event}[{n}]>.'
            )
            self.event_reemitted_from_relation = parse.compile(
                '{pod_name}: {date} {timestamp} {loglevel} unit.{unit}.juju-log {endpoint}:{endpoint_id}: Re-emitting <{event_cls} via {charm_name}/on/{event}[{n}]>.'
            )
        else:
            self.event = parse.compile(
                "{pod_name}: {timestamp} {loglevel} unit.{unit}.juju-log Emitting Juju event {event}.")
            self.event_from_relation = parse.compile(
                "{pod_name}: {timestamp} {loglevel} unit.{unit}.juju-log {endpoint}:{endpoint_id}: Emitting Juju event {event}.")
            self.uniter_event = parse.compile(
                '{pod_name}: {timestamp} {loglevel} juju.worker.uniter.operation ran "{event}" hook (via hook dispatching script: dispatch)')
            self.event_deferred = parse.compile(
                '{pod_name}: {timestamp} {loglevel} unit.{unit}.juju-log Deferring <{event_cls} via {charm_name}/on/{event}[{n}]>.')
            self.event_deferred_from_relation = parse.compile(
                '{pod_name}: {timestamp} {loglevel} unit.{unit}.juju-log {endpoint}:{endpoint_id}: Deferring <{event_cls} via {charm_name}/on/{event}[{n}]>.')
            self.event_reemitted = parse.compile(
                '{pod_name}: {timestamp} {loglevel} unit.{unit}.juju-log Re-emitting <{event_cls} via {charm_name}/on/{event}[{n}]>.'
            )
            self.event_reemitted_from_relation = parse.compile(
                '{pod_name}: {timestamp} {loglevel} unit.{unit}.juju-log {endpoint}:{endpoint_id}: Re-emitting <{event_cls} via {charm_name}/on/{event}[{n}]>.'
            )

    def _warn_about_orphaned_event(self, evt):
        if self._warned_about_orphans:
            return
        logger.warning(
            f"Error processing {evt.event}({getattr(evt, 'n', '?')}); no "
            f"matching deferred event could be found in the currently "
            f"deferred/previously emitted ones. This can happen if you only set "
            f"logging-config to DEBUG after the first events got deferred, "
            f"or after the history started getting recorded anyway. "
            f"This means you might see some messy output.")
        self._warned_about_orphans = True

    def _emit(self, evt: EventLogMsg):
        if self.add_new_targets and evt.unit not in self.tracking:
            self._add_new_target(evt)

        if evt.unit in self.tracking:  # target tracked
            self.evt_count[evt.unit] += 1
            self.tracking[evt.unit].insert(0, evt)
            self._raw_tables[evt.unit].add(evt)
            logger.debug(f"tracking {evt.event}")

    def _defer(self, deferred: EventDeferredLogMsg):
        # find the original message we're deferring
        raw_table = self._raw_tables[deferred.unit]

        if deferred.event not in raw_table.events:
            # we're deferring an event we've not seen before: logging just started.
            # so we pretend we've seen it, to be safe.
            mock_event = EventLogMsg(
                pod_name=deferred.pod_name,
                timestamp="",
                loglevel=deferred.loglevel,
                unit=deferred.unit,
                event=deferred.event,
                mocked=True
            )
            self._emit(mock_event)
            logger.debug(f"Mocking {mock_event}: we're deferring it but "
                         f"we've not seen it before.")

        is_already_deferred = False

        for dfrd in raw_table.currently_deferred:
            if dfrd.n == deferred.n:
                # not the first time we defer this boy
                is_already_deferred = True
                return dfrd.msg

        if not is_already_deferred:
            logger.debug(f'deferring {deferred}')
            raw_table.currently_deferred.append(deferred)

        else:
            logger.debug(f"re-deferring {deferred.event}")

    def _reemit(self, reemitted: EventReemittedLogMsg):
        # search deferred queue first to last
        unit = reemitted.unit
        raw_table = self._raw_tables[unit]

        deferred = None
        for _deferred in list(raw_table.currently_deferred):
            if _deferred.n == reemitted.n:
                deferred = _deferred

        if not deferred:
            self._warn_about_orphaned_event(reemitted)
            # if we got here we need to make up a lane for the message.
            deferred = EventDeferredLogMsg(
                pod_name=reemitted.pod_name,
                timestamp="",
                loglevel=reemitted.loglevel,
                unit=reemitted.unit,
                event=reemitted.event,
                event_cls=reemitted.event_cls,
                charm_name=reemitted.charm_name,
                n=reemitted.n,
                mocked=True
            )
            # this is a reemittal log, so we've _emitted it once, which has stored this n into raw_table.ns.
            # this will make update_defers believe that we've already deferred this event, which we haven't.
            self._timestamps.insert(0, deferred.timestamp + '*')

            self._defer(deferred)
            logger.debug(f"mocking {deferred}: we're reemitting it but "
                         f"we've not seen it before.")
            self.update_defers(deferred)

            # the 'happy path' would have been: _emit, _defer, _emit, _reemit,
            # so we need to _emit it once more.
            self._emit(reemitted)
            # free_lane = max(self._lanes.values() if self._lanes else [0]) + 1
            # self._cache_lane(reemitted.n, free_lane)

        raw_table.currently_deferred.remove(deferred)

        # start tracking the reemitted event.
        self.tracking[unit].append(reemitted)
        logger.debug(f"reemitted {reemitted.event}")

    def _uniform_event(self, event: str):
        return event.replace('-', '_')

    def _match_event_deferred(self, log: str) -> Optional[EventDeferredLogMsg]:
        if "Deferring" not in log:
            return
        match = self.event_deferred.parse(
            log) or self.event_deferred_from_relation.parse(log)
        if match:
            params = match.named
            params['event'] = self._uniform_event(params['event'])
            return EventDeferredLogMsg(**params, mocked=False)

    def _match_event_reemitted(self, log: str) -> Optional[
        EventReemittedLogMsg]:
        if "Re-emitting" not in log:
            return
        match = self.event_reemitted.parse(
            log) or self.event_reemitted_from_relation.parse(log)
        if match:
            params = match.named
            params['event'] = self._uniform_event(params['event'])
            return EventReemittedLogMsg(**params, mocked=False)

    def _match_event_emitted(self, log: str) -> Optional[EventLogMsg]:
        # log format =
        # unit-traefik-k8s-0: 10:36:19 DEBUG unit.traefik-k8s/0.juju-log ingress-per-unit:38: Emitting Juju event ingress_per_unit_relation_changed.
        # unit-prometheus-k8s-0: 13:06:09 DEBUG unit.prometheus-k8s/0.juju-log ingress:44: Emitting Juju event ingress_relation_changed.

        match = self.event.parse(log)

        # search for relation events
        if not match:
            match = self.event_from_relation.parse(log)
            if match:
                params = match.named

        # attempt to match in another format ?
        if not match:
            # fallback
            if match := self.uniter_event.parse(log):
                unit = parse.compile("unit-{}").parse(match.named['pod_name'])
                params = match.named
                *names, number = unit.fixed[0].split('-')
                name = '-'.join(names)
                params['unit'] = '/'.join([name, number])
            else:
                return

        else:
            params = match.named

        # uniform
        params['event'] = params['event'].replace('-', '_')

        # Ignore the unused date parameter
        if "date" in params:
            del params['date']
        return EventLogMsg(**params, mocked=False)

    def _add_new_target(self, msg: EventLogMsg):
        logger.info(f"adding new unit {msg.unit}")
        new_target = Target.from_name(msg.unit)

        self.tracking[msg.unit] = []
        self.targets.append(new_target)
        self._raw_tables[new_target.unit_name] = RawTable()

    def process(self, log: str):
        """process a log line"""
        if msg := self._match_event_emitted(log):
            mode = 'emit'
            self._emit(msg)
        elif self._show_defer:
            if msg := self._match_event_deferred(log):
                mode = 'defer'
            elif msg := self._match_event_reemitted(log):
                self._emit(msg)
                mode = 'reemit'
            else:
                return
        else:
            return

        if not self._is_tracking(msg):
            return

        if mode == 'defer':
            self._defer(msg)
        elif mode == 'reemit':
            self._reemit(msg)

        if mode in {'reemit', 'emit'}:
            self._timestamps.insert(0, msg.timestamp)
            # we need to update all *other* tables as well, to insert a
            # blank line where this event would appear
            self._extend_other_tables(msg)
            self._crop()

        if self._show_defer and self._is_tracking(msg):
            logger.info(f'updating defer for {msg.event}')
            self.update_defers(msg)

        self.render()

    def _extend_other_tables(self, msg: EventLogMsg):
        raw_tables = self._raw_tables
        for unit, raw_table in raw_tables.items():
            if unit == msg.unit:
                # this raw_table: skip
                continue

            raw_table.add_blank_row()
            tail = ''
            for evt in raw_table.currently_deferred:
                tail = _put(tail, self._get_lane(evt.n), self._vline,
                            self._nothing_to_report)
                tail = self._dpad + tail[2:]

            raw_table.deferrals[0] = tail

    def _get_event_color(self, event: str) -> Color:
        if event in _event_colors:
            return _event_colors.get(event, _default_event_color)
        else:
            for _e in _event_colors:
                if event.endswith(_e):
                    return _event_colors[_e]
        return _default_event_color

    def render(self, _debug=False) -> Align:
        # we're rendering the table and flipping it every time. more efficient
        # to add new rows to the top and keep old ones, but how do we know if
        # deferral lines have changed?
        table = Table(show_footer=False, expand=True)
        table.add_column(header="timestamp", style='')
        unit_grids = []
        ns_shown = self._show_ns
        n_cols = 3 if ns_shown else 2

        targets = self.targets
        raw_tables = self._raw_tables

        for target in targets:
            tgt_grid = Table.grid(*(('',) * n_cols),
                                  expand=True,
                                  padding=(0, 1, 0, 1))
            raw_table = raw_tables[target.unit_name]
            for event, deferral, n in zip(raw_table.events, raw_table.deferrals,
                                          raw_table.ns):
                rndr = Text(event, style=Style(
                    color=self._get_event_color(event))) if event else ""
                if ns_shown:
                    n_rndr = Text(n, style=Style(
                        color=raw_table.get_color(n))) if n else ""
                    tgt_grid.add_row(n_rndr, rndr, deferral)
                else:
                    tgt_grid.add_row(rndr, deferral)

            table.add_column(header=target.unit_name, style='')
            unit_grids.append(tgt_grid)

        _timestamps_grid = Table.grid('', expand=True)
        for tstamp in self._timestamps:
            _timestamps_grid.add_row(tstamp, style=Style(color=_tstamp_color))

        table.add_row(_timestamps_grid, *unit_grids)
        if _debug:
            Console().print(table)
            return table

        table_centered = Align.center(table)
        self.live.update(table_centered)

        if not self.live.is_started:
            logger.info('live started by render')
            self.live.start()

        return table_centered

    def _is_tracking(self, msg):
        return msg.unit in self.tracking

    _pad = " "
    _dpad = _pad * 2
    _nothing_to_report = "."
    _vline = "│"
    _cross = "┼"
    _lup = "┘"
    _lupdown = "┤"
    _ldown = "┐"
    _hline = "─"

    # todo: should we have a "console compatibility mode" using ascii here?
    _bounce = "●"  # "●•⭘" not all alternatives supported on all consoles
    _close = "❮"
    _open = "❯"

    def update_defers(self, msg: EventLogMsg):
        # all the events we presently know to be deferred
        unit = msg.unit
        raw_table = self._raw_tables[unit]

        previous_msg_idx = None
        deferring = msg.type == 'deferred'
        reemitting = msg.type == 'reemitted'
        if deferring or reemitting:
            if deferring:
                # if we're deferring, we're not adding a new logline so we can
                # start searching at 0
                offset = 0
            else:
                # if we're reemitting, we skip the first log because we want to
                # check the previous time this event was emitted or bounced, and
                # we just added a logline for this event
                offset = 1

            try:
                previous_msg_idx = raw_table.ns[offset:].index(msg.n) + offset
            except ValueError:
                logger.debug(f'n {msg.n} is new.')
                pass

        if deferring:
            assert isinstance(msg, EventDeferredLogMsg)  # type guard
            # we did not find (in scope) a previous logline emitting
            # this event by number; let's search by name.
            if msg.mocked and previous_msg_idx is None:
                # we are mocking an event whose first emission could be out of scope
                for idx, (evt, n) in enumerate(zip(raw_table.events, raw_table.ns)):
                    if evt == msg.event and n is None:
                        previous_msg_idx = idx
                        break

                if previous_msg_idx is None:
                    logger.debug(f'Mocked event {msg.event}({msg.n}) is out of scope, and '
                                 f'no not-yet-numbered companion can be '
                                 f'found in the table.')
                    # we need to find an empty lane for this new message.
                    busy = set(self._lanes.values())
                    free = None
                    for lane in range(max(busy)):
                        if lane not in busy:
                            free = lane
                            break
                    if free is None:
                        free = max(busy) + 1
                    self._cache_lane(msg.n, free)
                    return

            if msg.mocked or previous_msg_idx is None:
                if previous_msg_idx is None:
                    logger.debug(
                        "Deferring an event which we don't know it when was "
                        f"emitted first. Attempting to guess by indexing the "
                        f"event name ({msg.event}) in the raw table.")
                    try:
                        previous_msg_idx = raw_table.events.index(msg.event)
                        logger.debug(f"according to raw table, "
                                     f"our index is {previous_msg_idx}")
                    except ValueError:
                        # should really not happen; it may mean that earlier logs
                        # are unavailable (user only got to DEBUG recently).
                        logger.error(f"{msg.event} not found in raw table")
                        previous_msg_idx = 0

                if (known_n := raw_table.ns[previous_msg_idx]) is not None:
                    if not known_n == msg.n:
                        logger.error(
                            f"The original log at line {previous_msg_idx} "
                            f"({raw_table.events[previous_msg_idx]}) has n = {known_n}, "
                            f"but the message we just parsed ({msg.event}) has n = {msg.n}"
                        )

                # store it
                raw_table.ns[previous_msg_idx] = msg.n
                # if previous_msg_idx == 0, that's the case in
                # which we're deferring the last event we emitted.
                # otherwise we're deferring something we've re-emitted.
                original_cell = raw_table.deferrals[previous_msg_idx]

                if previous_msg_idx == 0:
                    # we're deferring a just-emitted event.
                    # This means we have to generate the full cell from scratch.
                    new_cell = self._open + self._hline
                    for dfrd in raw_table.currently_deferred:
                        if dfrd is msg:
                            continue

                        # iterate through the busy lanes, put a cross there,
                        # leave a hline otherwise
                        lane = self._get_lane(dfrd.n)
                        if not lane:
                            raise ValueError(f'lane not cached for {dfrd}')

                        new_cell = _put(new_cell, lane, self._cross,
                                        self._hline)

                    # at the end:
                    new_cell += self._lup

                else:
                    # turn all vlines we meet into crosses, add a lup
                    new_cell = original_cell.replace(self._vline,
                                                     self._cross) + self._lup

                raw_table.deferrals[previous_msg_idx] = new_cell
                lane = new_cell.index(self._lup)

            else:
                # not the first time we defer you, boy
                original_cell = raw_table.deferrals[previous_msg_idx]
                if self._close + self._hline not in original_cell:
                    raise ValueError(
                        f'Expected closure not found in original cell: '
                        f'{original_cell}; something wrong processing {msg}')

                new_cell = original_cell.replace(
                    self._close + self._hline,
                    self._pad + self._bounce
                ).replace(
                    self._ldown, self._lupdown
                ).replace(
                    self._vline, self._cross)

                for _msg in raw_table.currently_deferred:
                    if _msg is msg:
                        continue
                    busy_lane = self._get_lane(_msg.n)
                    new_cell = _put(new_cell, busy_lane, self._cross,
                                    self._nothing_to_report)

                raw_table.deferrals[previous_msg_idx] = new_cell
                try:
                    lane = new_cell.index(self._lupdown)
                except ValueError:
                    logger.error(
                        f'Failed looking up lane by indexing lupdown in {new_cell}'
                        f'something wrong with {raw_table}'
                    )
                    raise

            self._cache_lane(msg.n, lane)

        elif reemitting:
            assert isinstance(msg, EventReemittedLogMsg)  # type guard

            if previous_msg_idx is None:
                # message must have been cropped away
                logger.debug(f'unable to grab fetch previous reemit, '
                             f'msg {msg.n} must be out of scope')

            lane = None
            if previous_msg_idx is not None:
                original_reemittal_cell = raw_table.deferrals[previous_msg_idx]
                lane = None
                for sym in {self._lupdown, self._lup}:
                    if sym in original_reemittal_cell:
                        lane = original_reemittal_cell.index(sym)
                        break  # found

            if lane is None:
                lane = self._get_lane(msg.n)
                if lane is None:
                    raise RuntimeError(f'lane not cached for {msg.n}, and '
                                       f'message is out of scope. '
                                       f'Unable to proceed.')
            self._cache_lane(msg.n, lane)

            # now we look at the newly added cell and add a closure statement.
            current_cell = raw_table.deferrals[0]
            current_cell_new = current_cell.replace(
                self._dpad, self._close + self._hline)

            closed_cell = _put(current_cell_new, lane, self._ldown, self._hline)
            final_cell = list(closed_cell)
            for ln in range(lane):
                if final_cell[ln] == self._vline:
                    final_cell[ln] = self._cross
            raw_table.deferrals[0] = ''.join(final_cell)

            if previous_msg_idx is not None:
                # we clean up the previous line:
                # there could be a vline because of the tail present back then,
                # we need to replace it with cross.
                # reopen previous reemittal if it's closed
                previous_reemittal_cell = raw_table.deferrals[previous_msg_idx]
                for idx in range(2, lane):
                    previous_reemittal_cell = _put(previous_reemittal_cell, idx,
                                                   {self._cross: self._cross,
                                                    self._vline: self._cross,
                                                    None: self._hline},
                                                   self._hline)

                raw_table.deferrals[previous_msg_idx] = previous_reemittal_cell
                rng = range(1, previous_msg_idx)
            else:
                # until the end of the visible table
                rng = range(1, len(raw_table.deferrals))

            for ln in rng:
                raw_table.deferrals[ln] = _put(
                    raw_table.deferrals[ln], lane,
                    {None: self._vline,
                     self._hline: self._cross,
                     self._ldown: self._lupdown},
                    self._nothing_to_report)

        else:
            if self._has_just_emitted:
                # we just emitted twice, without deferring or reemitting anything in between,
                # that means we can do some cleanup.
                while raw_table.currently_deferred:
                    dfrd = raw_table.currently_deferred.pop()
                    logger.debug(
                        f'removed spurious deferred event {dfrd.event}({dfrd.n})'
                    )

            else:
                tail = raw_table.deferrals[0]
                for cdef in raw_table.currently_deferred:
                    lane = self._get_lane(cdef.n)
                    tail = _put(tail, lane, self._vline,
                                self._nothing_to_report)
                    tail = self._dpad + tail[2:]
                raw_table.deferrals[0] = tail

            self._has_just_emitted = True
            return

        self._has_just_emitted = False

    def _get_lane(self, n: str):
        # todo: check that N is unique across units, else this will get messy
        return self._lanes.get(n)

    def _cache_lane(self, n: str, lane: int):
        self._lanes[n] = lane

    def _crop(self):
        # crop all:
        if len(self._timestamps) <= self.history_length:
            # nothing to do.
            return

        logger.info('cropping table')
        lst: List
        for lst in (self._timestamps,
                    *(raw.deferrals for raw in self._raw_tables.values()),
                    *(raw.events for raw in self._raw_tables.values()),
                    *(raw.ns for raw in self._raw_tables.values())):
            while len(lst) > self.history_length:
                lst.pop()  # pop first

    def quit(self):
        """Print a goodbye message."""
        table = cast(Table, self.render().renderable)
        table.rows[-1].end_section = True
        evt_count = self.evt_count

        nevents = []
        tgt_names = []
        for tgt in self.targets:
            nevents.append(str(evt_count[tgt.unit_name]))
            text = Text(tgt.unit_name, style="bold")
            tgt_names.append(text)
        table.add_row(Text("The end.", style='bold blue'), *tgt_names,
                      end_section=True)

        table.add_row(Text('events emitted', style='green'), *nevents)

        if self._show_defer:
            cdefevents = []
            for tgt in self.targets:
                raw_table = self._raw_tables[tgt.unit_name]
                cdefevents.append(str(len(raw_table.currently_deferred)))
            table.add_row(Text('currently deferred events', style='green'),
                          *cdefevents)

        table_centered = Align.center(table)
        self.live.update(table_centered)
        self.live.refresh()
        self.live.stop()


def _get_debug_log(cmd):
    return Popen(cmd, stdin=PIPE, stdout=PIPE, stderr=STDOUT)


def tail_events(
        targets: str = typer.Argument(
            None,
            help="Semicolon-separated list of targets to follow. "
                 "Example: 'foo/0;foo/1;bar/2'. By default, it will follow all "
                 "available targets."),
        add_new_targets: bool = typer.Option(
            True, '--add', '-a',
            help="Keep adding new units as they appear. Can't be used "
                 "in combination with nonempty targets arg. "),
        level: LEVELS = 'DEBUG',
        replay: bool = typer.Option(
            False, '--replay', '-r',
            help='Keep listening from beginning of time.'),
        dry_run: bool = typer.Option(
            False,
            help="Only print what you would have done, exit."),
        framerate: float = typer.Option(
            .5, help="Framerate cap."),
        length: int = typer.Option(10, '-l', '--length',
                                   help="Maximum history length to show."),
        show_defer: bool = typer.Option(
            False, '-d', '--show-defer', help='Visualize the defer graph.'),
        show_ns: bool = typer.Option(
            False, '-n', '--show-defer-id',
            help='Prefix deferred events with their deferral ID. '
                 'Only applicable if show_defer=True.'),
        watch: bool = typer.Option(
            True, '--watch',
            help='Keep listening.'),
        color: bool = typer.Option(
            True,
            help='Colorize output.'),
        file: Optional[List[str]] = typer.Option(
            [],
            help="Text file with logs from `juju debug-log`.  Can be used in place of streaming "
                 "logs directly from juju, and can be set multiple times to read from multiple "
                 "files.  File must be exported from juju using `juju debug-log --date` to allow"
                 " for proper sorting"
        )

):
    """Pretty-print a table with the events that are fired on juju units
    in the current model.
    Examples:
        >>> jhack tail mongo-k8s/2
        >>> jhack tail -d
    """
    return _tail_events(
        targets=targets,
        add_new_targets=add_new_targets,
        level=level,
        replay=replay,
        dry_run=dry_run,
        framerate=framerate,
        length=length,
        show_defer=show_defer,
        show_ns=show_ns,
        watch=watch,
        color=color,
        files=file
    )


def _tail_events(
        targets: str = None,
        add_new_targets: bool = True,
        level: LEVELS = 'DEBUG',
        replay: bool = True,  # listen from beginning of time?
        dry_run: bool = False,
        framerate: float = .5,
        length: int = 10,
        show_defer: bool = False,
        show_ns: bool = False,
        watch: bool = True,
        color: bool = True,
        files: List[str] = None
):
    if isinstance(level, str):
        level = getattr(LEVELS, level.upper())

    if not isinstance(level, LEVELS):
        raise ValueError(level)

    track_events = True
    if level not in {LEVELS.DEBUG, LEVELS.TRACE}:
        logger.debug(f"we won't be able to track events with level={level}")
        track_events = False

    if targets and add_new_targets:
        logger.debug('targets provided; overruling add_new_targets param.')
        add_new_targets = False

    targets = parse_targets(targets)

    if files and replay:
        logger.debug(f"ignoring `replay` because files were provided")
        replay = False

    if files and watch:
        logger.debug(f"ignoring `watch` because files were provided")
        watch = False

    if files:
        # If we're using file input, they must also have dates in the output
        date = True
    else:
        date = False


    logger.debug('starting to read logs')
    cmd = ([JUJU_COMMAND, 'debug-log'] +
           (['--tail'] if watch else []) +
           (['--replay'] if replay else []) +
           ['--level', level.value])

    if dry_run:
        print(' '.join(cmd))
        return

    processor = Processor(
        targets, add_new_targets,
        history_length=length,
        show_ns=show_ns,
        color=color,
        show_defer=show_defer,
        date=date
    )
<<<<<<< HEAD

=======
>>>>>>> 43f82deb
    try:
        # when we're in replay mode we're catching up with the replayed logs
        # so we won't limit the framerate and just flush the output
        replay_mode = True

        if files:
            # handle input from files
            log_getter = DebugLogInterlacer(files)

            def next_line():
                try:
                    # Encode to be similar to other input sources
                    return log_getter.readline().encode('utf-8')
                except StopIteration:
                    return ''

        else:
            proc = _get_debug_log(cmd)

            if not watch:
                stdout = iter(proc.stdout.readlines())

                def next_line():
                    try:
                        return next(stdout)
                    except StopIteration:
                        return ''

            else:
                def next_line():
                    line = proc.stdout.readline()
                    return line

        while True:
            start = time.time()

            line = next_line()
            if not line:
                if not watch:
                    break

                if not files and proc.poll() is not None:
                    # process terminated FIXME: this shouldn't happen
                    # Checks only if we're watching a process
                    break

                replay_mode = False
                continue

            if line:
                msg = line.decode('utf-8').strip()
                processor.process(msg)

            if not replay_mode and (
                    elapsed := time.time() - start) < framerate:
                logger.debug(f"sleeping {framerate - elapsed}")
                time.sleep(framerate - elapsed)

    except KeyboardInterrupt:
        pass  # quit
    finally:
        processor.quit()


def _put(s: str, index: int, char: Union[str, Dict[str, str]], placeholder=' '):
    if isinstance(char, str):
        char = {None: char}

    if len(s) <= index:
        s += placeholder * (index - len(s)) + char[None]
        return s

    l = list(s)
    l[index] = char.get(l[index], char[None])
    return ''.join(l)


if __name__ == '__main__':
    _tail_events(files=['/home/pietro/jdl.txt'])<|MERGE_RESOLUTION|>--- conflicted
+++ resolved
@@ -972,10 +972,9 @@
         show_defer=show_defer,
         date=date
     )
-<<<<<<< HEAD
-
-=======
->>>>>>> 43f82deb
+
+    print("TEST")
+
     try:
         # when we're in replay mode we're catching up with the replayed logs
         # so we won't limit the framerate and just flush the output
