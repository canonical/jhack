import enum
import random
import re
import time
from collections import Counter
from dataclasses import dataclass, field
from subprocess import PIPE, STDOUT
from typing import (
    Callable,
    Dict,
    Iterable,
    List,
    Optional,
    Sequence,
    Union,
    cast,
    Literal,
)

import parse
import typer
from rich.align import Align
from rich.color import Color
from rich.console import Console
from rich.live import Live
from rich.style import Style
from rich.table import Table
from rich.text import Text

from jhack.helpers import JPopen, juju_version
from jhack.logger import logger as jhacklogger
from jhack.utils.debug_log_interlacer import DebugLogInterlacer

logger = jhacklogger.getChild(__file__)

JUJU_VERSION = juju_version()
_Color = Optional[Literal["auto", "standard", "256", "truecolor", "windows", "no"]]



@dataclass
class Target:
    app: str
    unit: int
    leader: bool = False

    @staticmethod
    def from_name(name: str):
        app, unit_ = name.split("/")
        leader = unit_.endswith("*")
        unit = unit_.strip("*")
        return Target(app, unit, leader=leader)

    @property
    def unit_name(self):
        return f"{self.app}/{self.unit}"

    def __hash__(self):
        return hash((self.app, self.unit, self.leader))


def get_all_units() -> Sequence[Target]:
    cmd = JPopen(f"juju status".split(" "), stdout=PIPE)
    output = cmd.stdout.read().decode("utf-8")

    units = []
    units_section = False
    for line in output.split("\n"):
        if units_section and not line.strip():
            # empty line after units section: end of units section
            units_section = False
            break

        first_part, *_ = line.split(" ")
        if first_part == "Unit":
            units_section = True
            continue

        if units_section:
            target = Target.from_name(first_part)
            units.append(target)
    return tuple(units)


def parse_targets(targets: str = None) -> Sequence[Target]:
    if not targets:
        return get_all_units()

    all_units = None  # cache of all units according to juju status

    targets_ = targets.split(";")
    out = set()
    for target in targets_:
        if "/" in target:
            out.add(Target.from_name(target))
        else:
            if not all_units:
                all_units = get_all_units()
            # target is an app name: we need to gather all units of that app
            out.update((u for u in all_units if u.app == target))
    return tuple(out)


class LEVELS(enum.Enum):
    DEBUG = "DEBUG"
    TRACE = "TRACE"
    INFO = "INFO"
    ERROR = "ERROR"


@dataclass
class EventLogMsg:
    type = "emitted"

    pod_name: str
    timestamp: str
    loglevel: str
    unit: str
    event: str
    mocked: bool

    # we don't have any use for these, and they're only present if this event
    # has been (re)emitted/deferred during a relation hook call.
    endpoint: str = ""
    endpoint_id: str = ""


@dataclass
class EventDeferredLogMsg(EventLogMsg):
    type = "deferred"
    event_cls: str = ""
    charm_name: str = ""
    n: str = ""


@dataclass
class EventReemittedLogMsg(EventDeferredLogMsg):
    type = "reemitted"


@dataclass
class RawTable:
    events: List[str] = field(default_factory=list)
    deferrals: List[str] = field(default_factory=list)
    ns: List[str] = field(default_factory=list)
    n_colors: Dict[str, str] = field(default_factory=dict)
    currently_deferred: List[EventDeferredLogMsg] = field(default_factory=list)

    def get_color(self, n: str) -> str:
        return self.n_colors.get(n, _default_n_color)

    def add(self, msg: Union[EventLogMsg]):
        self.events.insert(0, msg.event)
        self.deferrals.insert(0, "  ")
        n = getattr(msg, "n", None)
        self.ns.insert(0, n)
        if n and n not in self.n_colors:
            self.n_colors[n] = _random_color()

    def add_blank_row(self):
        self.ns.insert(0, None)
        self.events.insert(0, None)
        self.deferrals.insert(0, "  ")


_event_colors = {
    "update_status": Color.from_rgb(50, 50, 50),
    "collect_metrics": Color.from_rgb(50, 50, 50),
    "leader_elected": Color.from_rgb(26, 184, 68),
    "leader_settings_changed": Color.from_rgb(26, 184, 68),
    "_relation_created": Color.from_rgb(184, 26, 250),
    "_relation_joined": Color.from_rgb(184, 26, 200),
    "_relation_changed": Color.from_rgb(184, 26, 150),
    "_relation_departed": Color.from_rgb(184, 70, 100),
    "_relation_broken": Color.from_rgb(184, 80, 50),
    "_storage_attached": Color.from_rgb(184, 139, 26),
    "_storage_detaching": Color.from_rgb(184, 139, 26),
    "stop": Color.from_rgb(184, 26, 71),
    "remove": Color.from_rgb(171, 81, 21),
    "start": Color.from_rgb(20, 147, 186),
    "install": Color.from_rgb(49, 183, 224),
    "-pebble-ready": Color.from_rgb(212, 224, 40),
}

_default_event_color = Color.from_rgb(255, 255, 255)
_default_n_color = Color.from_rgb(255, 255, 255)
_tstamp_color = Color.from_rgb(255, 160, 120)


def _random_color():
    r = random.randint(0, 255)
    g = random.randint(0, 255)
    b = random.randint(0, 255)
    return Color.from_rgb(r, g, b)


class Processor:
    # FIXME: why does sometime event/relation_event work, and sometimes
    #  uniter_event does? OF Version?

    def __init__(
        self,
        targets: Iterable[Target],
        add_new_targets: bool = True,
        history_length: int = 10,
        show_ns: bool = True,
        color: _Color = "auto",
        show_defer: bool = False,
        event_filter_re: re.Pattern = None,
    ):
        self.targets = list(targets)
        self.add_new_targets = add_new_targets
        self.history_length = history_length
<<<<<<< HEAD

        if color == "no":
            color = None

        self.console = console = Console(color_system=color)
=======
        self.event_filter_re = event_filter_re
        self.console = Console()
>>>>>>> c36c41a6
        self._raw_tables: Dict[str, RawTable] = {
            target.unit_name: RawTable() for target in targets
        }
        self._timestamps = []

        self._show_ns = show_ns and show_defer
        self._show_defer = show_defer

        self.evt_count = Counter()
        self._lanes = {}
        self.tracking: Dict[str, List[EventLogMsg]] = {
            tgt.unit_name: [] for tgt in targets
        }

        self._has_just_emitted = False
        self.live = live = Live(console=console)
        live.start()

        self._warned_about_orphans = False

        base_pattern = "^(?P<pod_name>\S+): (?P<timestamp>\S+(\s*\S+)?) (?P<loglevel>\S+) unit\.(?P<unit>\S+)\.juju-log "
        base_relation_pattern = (
            base_pattern + "(?P<endpoint>\S+):(?P<endpoint_id>\S+): "
        )

        event_suffix = "Emitting Juju event (?P<event>\S+)\."
        self.event = re.compile(base_pattern + event_suffix)
        self.event_from_relation = re.compile(base_relation_pattern + event_suffix)

        self.uniter_event = re.compile(
            '^unit-(?P<unit_name>\S+)-(?P<unit_number>\d+): (?P<timestamp>\S+( \S+)?) (?P<loglevel>\S+) juju\.worker\.uniter\.operation ran "(?P<event>\S+)" hook \(via hook dispatching script: dispatch\)'
        )

        event_repr = "<(?P<event_cls>\S+) via (?P<charm_name>\S+)/on/(?P<event>\S+)\[(?P<n>\d+)\]>\."
        defer_suffix = "Deferring " + event_repr
        self.event_deferred = re.compile(base_pattern + defer_suffix)
        self.event_deferred_from_relation = re.compile(
            base_relation_pattern + defer_suffix
        )

        reemitted_suffix = "Re-emitting " + event_repr
        self.event_reemitted = re.compile(base_pattern + reemitted_suffix)
        self.event_reemitted_from_relation = re.compile(
            base_relation_pattern + reemitted_suffix
        )
        self._rendered = False

    def _warn_about_orphaned_event(self, evt):
        if self._warned_about_orphans:
            return
        logger.warning(
            f"Error processing {evt.event}({getattr(evt, 'n', '?')}); no "
            f"matching deferred event could be found in the currently "
            f"deferred/previously emitted ones. This can happen if you only set "
            f"logging-config to DEBUG after the first events got deferred, "
            f"or after the history started getting recorded anyway. "
            f"This means you might see some messy output."
        )
        self._warned_about_orphans = True

    def _emit(self, evt: EventLogMsg):
        if self.add_new_targets and evt.unit not in self.tracking:
            self._add_new_target(evt)

        if evt.unit in self.tracking:  # target tracked
            self.evt_count[evt.unit] += 1
            self.tracking[evt.unit].insert(0, evt)
            self._raw_tables[evt.unit].add(evt)
            logger.debug(f"tracking {evt.event}")

    def _defer(self, deferred: EventDeferredLogMsg):
        # find the original message we're deferring
        raw_table = self._raw_tables[deferred.unit]

        if deferred.event not in raw_table.events:
            # we're deferring an event we've not seen before: logging just started.
            # so we pretend we've seen it, to be safe.
            mock_event = EventLogMsg(
                pod_name=deferred.pod_name,
                timestamp="",
                loglevel=deferred.loglevel,
                unit=deferred.unit,
                event=deferred.event,
                mocked=True,
            )
            self._emit(mock_event)
            logger.debug(
                f"Mocking {mock_event}: we're deferring it but "
                f"we've not seen it before."
            )

        is_already_deferred = False

        for dfrd in raw_table.currently_deferred:
            if dfrd.n == deferred.n:
                # not the first time we defer this boy
                is_already_deferred = True
                return dfrd.msg

        if not is_already_deferred:
            logger.debug(f"deferring {deferred}")
            raw_table.currently_deferred.append(deferred)

        else:
            logger.debug(f"re-deferring {deferred.event}")

    def _reemit(self, reemitted: EventReemittedLogMsg):
        # search deferred queue first to last
        unit = reemitted.unit
        raw_table = self._raw_tables[unit]

        deferred = None
        for _deferred in list(raw_table.currently_deferred):
            if _deferred.n == reemitted.n:
                deferred = _deferred

        if not deferred:
            self._warn_about_orphaned_event(reemitted)
            # if we got here we need to make up a lane for the message.
            deferred = EventDeferredLogMsg(
                pod_name=reemitted.pod_name,
                timestamp="",
                loglevel=reemitted.loglevel,
                unit=reemitted.unit,
                event=reemitted.event,
                event_cls=reemitted.event_cls,
                charm_name=reemitted.charm_name,
                n=reemitted.n,
                mocked=True,
            )
            # this is a reemittal log, so we've _emitted it once, which has stored this n into raw_table.ns.
            # this will make update_defers believe that we've already deferred this event, which we haven't.
            self._timestamps.insert(0, deferred.timestamp + "*")

            self._defer(deferred)
            logger.debug(
                f"mocking {deferred}: we're reemitting it but "
                f"we've not seen it before."
            )
            self.update_defers(deferred)

            # the 'happy path' would have been: _emit, _defer, _emit, _reemit,
            # so we need to _emit it once more.
            self._emit(reemitted)
            # free_lane = max(self._lanes.values() if self._lanes else [0]) + 1
            # self._cache_lane(reemitted.n, free_lane)

        raw_table.currently_deferred.remove(deferred)

        # start tracking the reemitted event.
        self.tracking[unit].append(reemitted)
        logger.debug(f"reemitted {reemitted.event}")

    def _uniform_event(self, event: str):
        return event.replace("-", "_")

    def _match_filter(self, event_name: str) -> bool:
        """If the user specified an event name regex filter, run it."""
        if not self.event_filter_re:
            return True
        match = self.event_filter_re.match(event_name)
        return bool(match)

    def _match_event_deferred(self, log: str) -> Optional[EventDeferredLogMsg]:
        if "Deferring" not in log:
            return
        match = self.event_deferred.match(
            log
        ) or self.event_deferred_from_relation.match(log)
        if match:
            params = match.groupdict()
            params["event"] = event = self._uniform_event(params["event"])
            if not self._match_filter(event):
                return
            return EventDeferredLogMsg(**params, mocked=False)

    def _match_event_reemitted(self, log: str) -> Optional[EventReemittedLogMsg]:
        if "Re-emitting" not in log:
            return
        match = self.event_reemitted.match(
            log
        ) or self.event_reemitted_from_relation.match(log)
        if match:
            params = match.groupdict()
            params["event"] = event = self._uniform_event(params["event"])
            if not self._match_filter(event):
                return
            return EventReemittedLogMsg(**params, mocked=False)

    def _match_event_emitted(self, log: str) -> Optional[EventLogMsg]:
        if match := self.event.match(log) or self.event_from_relation.match(log):
            params = match.groupdict()

        # TODO: in juju2, sometimes we need to match events in a
        #  different way: understand why.
        elif JUJU_VERSION < "3.0" and (match := self.uniter_event.match(log)):
            params = match.groupdict()
            unit = params.pop("unit_name")
            n = params.pop("unit_number")
            params["pod_name"] = f"{unit}-{n}"
            params["unit"] = f"{unit}/{n}"

        else:
            return

        params["event"] = event = self._uniform_event(params["event"])
        if not self._match_filter(event):
            return

        # Ignore the unused date parameter
        if "date" in params:
            del params["date"]
        return EventLogMsg(**params, mocked=False)

    def _add_new_target(self, msg: EventLogMsg):
        logger.info(f"adding new unit {msg.unit}")
        new_target = Target.from_name(msg.unit)

        self.tracking[msg.unit] = []
        self.targets.append(new_target)
        self._raw_tables[new_target.unit_name] = RawTable()

    def process(self, log: str) -> Optional[EventLogMsg]:
        """process a log line"""
        if msg := self._match_event_emitted(log):
            mode = "emit"
            self._emit(msg)
        elif self._show_defer:
            if msg := self._match_event_deferred(log):
                mode = "defer"
            elif msg := self._match_event_reemitted(log):
                self._emit(msg)
                mode = "reemit"
            else:
                return
        else:
            return

        if not self._is_tracking(msg):
            return

        if mode == "defer":
            self._defer(msg)
        elif mode == "reemit":
            self._reemit(msg)

        if mode in {"reemit", "emit"}:
            self._timestamps.insert(0, msg.timestamp)
            # we need to update all *other* tables as well, to insert a
            # blank line where this event would appear
            self._extend_other_tables(msg)
            self._crop()

        if self._show_defer and self._is_tracking(msg):
            logger.info(f"updating defer for {msg.event}")
            self.update_defers(msg)

        self.render()
        return msg

    def _extend_other_tables(self, msg: EventLogMsg):
        raw_tables = self._raw_tables
        for unit, raw_table in raw_tables.items():
            if unit == msg.unit:
                # this raw_table: skip
                continue

            raw_table.add_blank_row()
            tail = ""
            for evt in raw_table.currently_deferred:
                tail = _put(
                    tail, self._get_lane(evt.n), self._vline, self._nothing_to_report
                )
                tail = self._dpad + tail[2:]

            raw_table.deferrals[0] = tail

    def _get_event_color(self, event: str) -> Color:
        if event in _event_colors:
            return _event_colors.get(event, _default_event_color)
        else:
            for _e in _event_colors:
                if event.endswith(_e):
                    return _event_colors[_e]
        return _default_event_color

    def render(self, _debug=False) -> Align:
        # we're rendering the table and flipping it every time. more efficient
        # to add new rows to the top and keep old ones, but how do we know if
        # deferral lines have changed?
        self._rendered = True
        table = Table(show_footer=False, expand=True)
        table.add_column(header="timestamp", style="")
        unit_grids = []
        ns_shown = self._show_ns
        n_cols = 3 if ns_shown else 2

        targets = self.targets
        raw_tables = self._raw_tables
        for target in targets:
            tgt_grid = Table.grid(*(("",) * n_cols), expand=True, padding=(0, 1, 0, 1))
            raw_table = raw_tables[target.unit_name]
            for event, deferral, n in zip(
                raw_table.events, raw_table.deferrals, raw_table.ns
            ):
                rndr = (
                    Text(event, style=Style(color=self._get_event_color(event)))
                    if event
                    else ""
                )
                if ns_shown:
                    n_rndr = (
                        Text(n, style=Style(color=raw_table.get_color(n))) if n else ""
                    )
                    tgt_grid.add_row(n_rndr, rndr, deferral)
                else:
                    tgt_grid.add_row(rndr, deferral)

            table.add_column(header=target.unit_name, style="")
            unit_grids.append(tgt_grid)

        _timestamps_grid = Table.grid("", expand=True)
        for tstamp in self._timestamps:
            _timestamps_grid.add_row(tstamp, style=Style(color=_tstamp_color))

        table.add_row(_timestamps_grid, *unit_grids)
        if _debug:
            self.console.print(table)
            return table

        table_centered = Align.center(table)
        self.live.update(table_centered)

        if not self.live.is_started:
            logger.info("live started by render")
            self.live.start()

        return table_centered

    def _is_tracking(self, msg):
        return msg.unit in self.tracking

    _pad = " "
    _dpad = _pad * 2
    _nothing_to_report = "."
    _vline = "│"
    _cross = "┼"
    _lup = "┘"
    _lupdown = "┤"
    _ldown = "┐"
    _hline = "─"

    # todo: should we have a "console compatibility mode" using ascii here?
    _bounce = "●"  # "●•⭘" not all alternatives supported on all consoles
    _close = "❮"
    _open = "❯"

    def update_defers(self, msg: EventLogMsg):
        # all the events we presently know to be deferred
        unit = msg.unit
        raw_table = self._raw_tables[unit]

        previous_msg_idx = None
        deferring = msg.type == "deferred"
        reemitting = msg.type == "reemitted"
        if deferring or reemitting:
            if deferring:
                # if we're deferring, we're not adding a new logline so we can
                # start searching at 0
                offset = 0
            else:
                # if we're reemitting, we skip the first log because we want to
                # check the previous time this event was emitted or bounced, and
                # we just added a logline for this event
                offset = 1

            try:
                previous_msg_idx = raw_table.ns[offset:].index(msg.n) + offset
            except ValueError:
                logger.debug(f"n {msg.n} is new.")
                pass

        if deferring:
            assert isinstance(msg, EventDeferredLogMsg)  # type guard
            # we did not find (in scope) a previous logline emitting
            # this event by number; let's search by name.
            if msg.mocked and previous_msg_idx is None:
                # we are mocking an event whose first emission could be out of scope
                for idx, (evt, n) in enumerate(zip(raw_table.events, raw_table.ns)):
                    if evt == msg.event and n is None:
                        previous_msg_idx = idx
                        break

                if previous_msg_idx is None:
                    logger.debug(
                        f"Mocked event {msg.event}({msg.n}) is out of scope, and "
                        f"no not-yet-numbered companion can be "
                        f"found in the table."
                    )
                    # we need to find an empty lane for this new message.
                    busy = set(self._lanes.values())
                    free = None
                    for lane in range(max(busy)):
                        if lane not in busy:
                            free = lane
                            break
                    if free is None:
                        free = max(busy) + 1
                    self._cache_lane(msg.n, free)
                    return

            if msg.mocked or previous_msg_idx is None:
                if previous_msg_idx is None:
                    logger.debug(
                        "Deferring an event which we don't know it when was "
                        f"emitted first. Attempting to guess by indexing the "
                        f"event name ({msg.event}) in the raw table."
                    )
                    try:
                        previous_msg_idx = raw_table.events.index(msg.event)
                        logger.debug(
                            f"according to raw table, "
                            f"our index is {previous_msg_idx}"
                        )
                    except ValueError:
                        # should really not happen; it may mean that earlier logs
                        # are unavailable (user only got to DEBUG recently).
                        logger.error(f"{msg.event} not found in raw table")
                        previous_msg_idx = 0

                if (known_n := raw_table.ns[previous_msg_idx]) is not None:
                    if not known_n == msg.n:
                        logger.error(
                            f"The original log at line {previous_msg_idx} "
                            f"({raw_table.events[previous_msg_idx]}) has n = {known_n}, "
                            f"but the message we just parsed ({msg.event}) has n = {msg.n}"
                        )

                # store it
                raw_table.ns[previous_msg_idx] = msg.n
                # if previous_msg_idx == 0, that's the case in
                # which we're deferring the last event we emitted.
                # otherwise we're deferring something we've re-emitted.
                original_cell = raw_table.deferrals[previous_msg_idx]

                if previous_msg_idx == 0:
                    # we're deferring a just-emitted event.
                    # This means we have to generate the full cell from scratch.
                    new_cell = self._open + self._hline
                    for dfrd in raw_table.currently_deferred:
                        if dfrd is msg:
                            continue

                        # iterate through the busy lanes, put a cross there,
                        # leave a hline otherwise
                        lane = self._get_lane(dfrd.n)
                        if not lane:
                            raise ValueError(f"lane not cached for {dfrd}")

                        new_cell = _put(new_cell, lane, self._cross, self._hline)

                    # at the end:
                    new_cell += self._lup

                else:
                    # turn all vlines we meet into crosses, add a lup
                    new_cell = (
                        original_cell.replace(self._vline, self._cross) + self._lup
                    )

                raw_table.deferrals[previous_msg_idx] = new_cell
                lane = new_cell.index(self._lup)

            else:
                # not the first time we defer you, boy
                original_cell = raw_table.deferrals[previous_msg_idx]
                if self._close + self._hline not in original_cell:
                    raise ValueError(
                        f"Expected closure not found in original cell: "
                        f"{original_cell}; something wrong processing {msg}"
                    )

                new_cell = (
                    original_cell.replace(
                        self._close + self._hline, self._pad + self._bounce
                    )
                    .replace(self._ldown, self._lupdown)
                    .replace(self._vline, self._cross)
                )

                for _msg in raw_table.currently_deferred:
                    if _msg is msg:
                        continue
                    busy_lane = self._get_lane(_msg.n)
                    new_cell = _put(
                        new_cell, busy_lane, self._cross, self._nothing_to_report
                    )

                raw_table.deferrals[previous_msg_idx] = new_cell
                try:
                    lane = new_cell.index(self._lupdown)
                except ValueError:
                    logger.error(
                        f"Failed looking up lane by indexing lupdown in {new_cell}"
                        f"something wrong with {raw_table}"
                    )
                    raise

            self._cache_lane(msg.n, lane)

        elif reemitting:
            assert isinstance(msg, EventReemittedLogMsg)  # type guard

            if previous_msg_idx is None:
                # message must have been cropped away
                logger.debug(
                    f"unable to grab fetch previous reemit, "
                    f"msg {msg.n} must be out of scope"
                )

            lane = None
            if previous_msg_idx is not None:
                original_reemittal_cell = raw_table.deferrals[previous_msg_idx]
                lane = None
                for sym in {self._lupdown, self._lup}:
                    if sym in original_reemittal_cell:
                        lane = original_reemittal_cell.index(sym)
                        break  # found

            if lane is None:
                lane = self._get_lane(msg.n)
                if lane is None:
                    raise RuntimeError(
                        f"lane not cached for {msg.n}, and "
                        f"message is out of scope. "
                        f"Unable to proceed."
                    )
            self._cache_lane(msg.n, lane)

            # now we look at the newly added cell and add a closure statement.
            current_cell = raw_table.deferrals[0]
            current_cell_new = current_cell.replace(
                self._dpad, self._close + self._hline
            )

            closed_cell = _put(current_cell_new, lane, self._ldown, self._hline)
            final_cell = list(closed_cell)
            for ln in range(lane):
                if final_cell[ln] == self._vline:
                    final_cell[ln] = self._cross
            raw_table.deferrals[0] = "".join(final_cell)

            if previous_msg_idx is not None:
                # we clean up the previous line:
                # there could be a vline because of the tail present back then,
                # we need to replace it with cross.
                # reopen previous reemittal if it's closed
                previous_reemittal_cell = raw_table.deferrals[previous_msg_idx]
                for idx in range(2, lane):
                    previous_reemittal_cell = _put(
                        previous_reemittal_cell,
                        idx,
                        {
                            self._cross: self._cross,
                            self._vline: self._cross,
                            None: self._hline,
                        },
                        self._hline,
                    )

                raw_table.deferrals[previous_msg_idx] = previous_reemittal_cell
                rng = range(1, previous_msg_idx)
            else:
                # until the end of the visible table
                rng = range(1, len(raw_table.deferrals))

            for ln in rng:
                raw_table.deferrals[ln] = _put(
                    raw_table.deferrals[ln],
                    lane,
                    {
                        None: self._vline,
                        self._hline: self._cross,
                        self._ldown: self._lupdown,
                    },
                    self._nothing_to_report,
                )

        else:
            if self._has_just_emitted:
                # we just emitted twice, without deferring or reemitting anything in between,
                # that means we can do some cleanup.
                while raw_table.currently_deferred:
                    dfrd = raw_table.currently_deferred.pop()
                    logger.debug(
                        f"removed spurious deferred event {dfrd.event}({dfrd.n})"
                    )

            else:
                tail = raw_table.deferrals[0]
                for cdef in raw_table.currently_deferred:
                    lane = self._get_lane(cdef.n)
                    tail = _put(tail, lane, self._vline, self._nothing_to_report)
                    tail = self._dpad + tail[2:]
                raw_table.deferrals[0] = tail

            self._has_just_emitted = True
            return

        self._has_just_emitted = False

    def _get_lane(self, n: str):
        # todo: check that N is unique across units, else this will get messy
        return self._lanes.get(n)

    def _cache_lane(self, n: str, lane: int):
        self._lanes[n] = lane

    def _crop(self):
        # crop all:
        if len(self._timestamps) <= self.history_length:
            # nothing to do.
            return

        logger.info("cropping table")
        lst: List
        for lst in (
            self._timestamps,
            *(raw.deferrals for raw in self._raw_tables.values()),
            *(raw.events for raw in self._raw_tables.values()),
            *(raw.ns for raw in self._raw_tables.values()),
        ):
            while len(lst) > self.history_length:
                lst.pop()  # pop first

    def quit(self):
        """Print a goodbye message."""
        if not self._rendered:
            self.live.update("No events caught.", refresh=True)
            return

        table = cast(Table, self.render().renderable)
        table.rows[-1].end_section = True
        evt_count = self.evt_count

        nevents = []
        tgt_names = []
        for tgt in self.targets:
            nevents.append(str(evt_count[tgt.unit_name]))
            text = Text(tgt.unit_name, style="bold")
            tgt_names.append(text)
        table.add_row(Text("The end.", style="bold blue"), *tgt_names, end_section=True)

        table.add_row(Text("events emitted", style="green"), *nevents)

        if self._show_defer:
            cdefevents = []
            for tgt in self.targets:
                raw_table = self._raw_tables[tgt.unit_name]
                cdefevents.append(str(len(raw_table.currently_deferred)))
            table.add_row(Text("currently deferred events", style="green"), *cdefevents)

        table_centered = Align.center(table)
        self.live.update(table_centered)
        self.live.refresh()
        self.live.stop()

    def update_if_empty(self):
        if self._rendered:
            return
        self.live.update("Listening for events...", refresh=True)


def _get_debug_log(cmd):
    return JPopen(cmd, stdin=PIPE, stdout=PIPE, stderr=STDOUT)


def tail_events(
    targets: str = typer.Argument(
        None,
        help="Semicolon-separated list of targets to follow. "
        "Example: 'foo/0;foo/1;bar/2'. By default, it will follow all "
        "available targets.",
    ),
    add_new_targets: bool = typer.Option(
        True,
        "--add",
        "-a",
        help="Keep adding new units as they appear. Can't be used "
        "in combination with nonempty targets arg. ",
    ),
    level: LEVELS = "DEBUG",
    replay: bool = typer.Option(
        False, "--replay", "-r", help="Keep listening from beginning of time."
    ),
    dry_run: bool = typer.Option(
        False, help="Only print what you would have done, exit."
    ),
    framerate: float = typer.Option(0.5, help="Framerate cap."),
    length: int = typer.Option(
        10, "-l", "--length", help="Maximum history length to show."
    ),
    show_defer: bool = typer.Option(
        False, "-d", "--show-defer", help="Visualize the defer graph."
    ),
    show_ns: bool = typer.Option(
        False,
        "-n",
        "--show-defer-id",
        help="Prefix deferred events with their deferral ID. "
        "Only applicable if show_defer=True.",
    ),
    watch: bool = typer.Option(True, "--watch", help="Keep listening."),
    color: str = typer.Option(
        "auto",
        "-c",
        "--color",
        help="Color scheme to adopt. Supported options: "
        "['auto', 'standard', '256', 'truecolor', 'windows']"
        "no: disable colors entirely.",
    ),
    file: Optional[List[str]] = typer.Option(
        [],
        help="Text file with logs from `juju debug-log`.  Can be used in place of streaming "
        "logs directly from juju, and can be set multiple times to read from multiple "
        "files.  File must be exported from juju using `juju debug-log --date` to allow"
        " for proper sorting",
    ),
    filter_events: Optional[str] = typer.Option(
        None,
        "-f",
        "--filter",
        help="Python-style regex pattern to filter events by name with."
        "Examples: "
        "  -f '(?!update)' --> all events except those starting with 'update'."
        "  -f 'ingress' --> all events starting with 'ingress'.",
    ),
):
    """Pretty-print a table with the events that are fired on juju units
    in the current model.
    Examples:
        >>> jhack tail mongo-k8s/2
        >>> jhack tail -d
    """
    return _tail_events(
        targets=targets,
        add_new_targets=add_new_targets,
        level=level,
        replay=replay,
        dry_run=dry_run,
        framerate=framerate,
        length=length,
        show_defer=show_defer,
        show_ns=show_ns,
        watch=watch,
        color=color,
        files=file,
        event_filter=filter_events,
    )


def _tail_events(
    targets: str = None,
    add_new_targets: bool = True,
    level: LEVELS = "DEBUG",
    replay: bool = True,  # listen from beginning of time?
    dry_run: bool = False,
    framerate: float = 0.5,
    length: int = 10,
    show_defer: bool = False,
    show_ns: bool = False,
    watch: bool = True,
    color: bool = True,
    files: List[str] = None,
    event_filter: str = None,
    # for script use only
    _on_event: Callable[[EventLogMsg], None] = None,
):
    if isinstance(level, str):
        level = getattr(LEVELS, level.upper())

    if not isinstance(level, LEVELS):
        raise ValueError(level)

    track_events = True
    if level not in {LEVELS.DEBUG, LEVELS.TRACE}:
        logger.debug(f"we won't be able to track events with level={level}")
        track_events = False

    if targets and add_new_targets:
        logger.debug("targets provided; overruling add_new_targets param.")
        add_new_targets = False

    targets = parse_targets(targets)

    if files and replay:
        logger.debug(f"ignoring `replay` because files were provided")
        replay = False

    if files and watch:
        logger.debug(f"ignoring `watch` because files were provided")
        watch = False

    logger.debug("starting to read logs")
    cmd = (
        ["juju", "debug-log"]
        + (["--tail"] if watch else [])
        + (["--replay"] if replay else [])
        + ["--level", level.value]
    )

    if dry_run:
        print(" ".join(cmd))
        return

    event_filter_pattern = re.compile(event_filter) if event_filter else None

    processor = Processor(
        targets,
        add_new_targets,
        history_length=length,
        show_ns=show_ns,
        color=color,
        show_defer=show_defer,
        event_filter_re=event_filter_pattern,
    )

    try:
        # when we're in replay mode we're catching up with the replayed logs
        # so we won't limit the framerate and just flush the output
        replay_mode = True

        if files:
            # handle input from files
            log_getter = DebugLogInterlacer(files)

            def next_line():
                try:
                    # Encode to be similar to other input sources
                    return log_getter.readline().encode("utf-8")
                except StopIteration:
                    return ""

        else:
            proc = _get_debug_log(cmd)

            if not watch:
                stdout = iter(proc.stdout.readlines())

                def next_line():
                    try:
                        return next(stdout)
                    except StopIteration:
                        return ""

            else:

                def next_line():
                    line = proc.stdout.readline()
                    return line

        while True:
            start = time.time()

            line = next_line()
            if not line:
                if not watch:
                    break

                if not files and proc.poll() is not None:
                    # process terminated FIXME: this shouldn't happen
                    # Checks only if we're watching a process
                    break

                replay_mode = False
                continue

            if line:
                msg = line.decode("utf-8").strip()
                captured = processor.process(msg)

                # notify listeners that an event has been processed.
                if _on_event and captured:
                    _on_event(captured)

            if not replay_mode and (elapsed := time.time() - start) < framerate:
                logger.debug(f"sleeping {framerate - elapsed}")
                time.sleep(framerate - elapsed)

            processor.update_if_empty()

    except KeyboardInterrupt:
        pass  # quit
    finally:
        processor.quit()

    return processor  # for testing


def _put(s: str, index: int, char: Union[str, Dict[str, str]], placeholder=" "):
    if isinstance(char, str):
        char = {None: char}

    if len(s) <= index:
        s += placeholder * (index - len(s)) + char[None]
        return s

    l = list(s)
    l[index] = char.get(l[index], char[None])
    return "".join(l)


if __name__ == "__main__":
    _tail_events(files=["/home/pietro/jdl.txt"])<|MERGE_RESOLUTION|>--- conflicted
+++ resolved
@@ -10,11 +10,11 @@
     Dict,
     Iterable,
     List,
+    Literal,
     Optional,
     Sequence,
     Union,
     cast,
-    Literal,
 )
 
 import parse
@@ -35,7 +35,6 @@
 
 JUJU_VERSION = juju_version()
 _Color = Optional[Literal["auto", "standard", "256", "truecolor", "windows", "no"]]
-
 
 
 @dataclass
@@ -211,16 +210,12 @@
         self.targets = list(targets)
         self.add_new_targets = add_new_targets
         self.history_length = history_length
-<<<<<<< HEAD
 
         if color == "no":
             color = None
 
         self.console = console = Console(color_system=color)
-=======
         self.event_filter_re = event_filter_re
-        self.console = Console()
->>>>>>> c36c41a6
         self._raw_tables: Dict[str, RawTable] = {
             target.unit_name: RawTable() for target in targets
         }
@@ -993,7 +988,7 @@
     show_defer: bool = False,
     show_ns: bool = False,
     watch: bool = True,
-    color: bool = True,
+    color: str = "auto",
     files: List[str] = None,
     event_filter: str = None,
     # for script use only
