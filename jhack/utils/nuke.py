import re
import signal
from contextlib import contextmanager
from dataclasses import dataclass
from multiprocessing.pool import ThreadPool
from time import sleep
from typing import Callable, List, Literal, Optional

import typer
from rich.align import Align
from rich.console import Console
from rich.style import Style
from rich.text import Text

from jhack.conf.conf import CONFIG, check_destructive_commands_allowed
from jhack.helpers import (
    GetStatusError,
    JPopen,
    get_current_model,
    get_models,
    juju_status,
)
from jhack.logger import logger

logger = logger.getChild("nuke")

ASK_FOR_CONFIRMATION = CONFIG.get("nuke", "ask_for_confirmation")
GENTLY = CONFIG.get("nuke", "gently")
BLINK = CONFIG.get("nuke", "blink")

_Color = Optional[Literal["auto", "standard", "256", "truecolor", "windows", "no"]]
ATOM = "⚛"
ICBM = f"~]=={ATOM}❯"
COLOR_MAP = {
    "model": "red",
    "relation": "cyan",
    "app": "#ebb134",
}
NUKE_ASCII_ART = """
                             ____
                     __,-~~/~    `---.
                   _/_,---(      ,    )
               __ /        <    /   )  \___
- ------===;;;'====------------------===;;;===----- -  -
                  \/  ~"~"~"~"~"~\~"~)~"/
                  (_ (   \  (     >    \)
                   \_( _ <         >_>'
                      ~ `-i' ::>|--"
                          I;|.|.|
                         <|i::|i|`.
                        (` ^'"`-' ")
"""

NUKE_GENTLY_ASCII_ART = """                       
                \`*-.                   
                 )  _`-.                
                .  : `. .               
                : _   '  \              
                ; *` _.   `*-._         
                `-.-'          `-.      
                  ;       `       `.    
                  :.       .        \   
                  . \  .   :   .-'   .  
                  '  `+.;  ;  '      :  
                  :  '  |    ;       ;-.
       __         ; '   : :`-:     _.`* ;
     (juju)    .*' /  .*' ; .*`- +'  `*'
   ~~~~^^      `*-*   `*-*  `*-*'       
"""


class TimeoutException(Exception):
    pass


@contextmanager
def timeout(seconds, raise_=False):
    def signal_handler(signum, frame):
        raise TimeoutException("Timed out!")

    signal.signal(signal.SIGALRM, signal_handler)
    signal.alarm(seconds)
    try:
        yield
    except TimeoutException as e:
        if raise_:
            raise e
        return None
    finally:
        signal.alarm(0)


@dataclass
class Endpoints:
    provider: str
    requirer: str


@dataclass
class Nukeable:
    name: str
    type: Literal["model", "app", "relation"]

    # only applies to relations
    endpoints: Endpoints = None

    # model the nukeable is in, only applies to apps and relations
    model: str = None

    def __repr__(self):
        if self.type == "model":
            return f"model {self.name!r}"
        elif self.type == "app":
            return f"app {self.name!r} ({self.model})"
        else:  # relation
            return f"relation {self.endpoints.provider!r} --> {self.endpoints.requirer}"


def _get_apps_and_relations(
    model: Optional[str],
    borked: bool,
    filter_: Callable[[str], bool],
    include_apps: bool = True,
    include_relations: bool = True,
) -> List[Nukeable]:
    logger.info("gathering apps and relations")

    try:
        status = juju_status("", model)
    except GetStatusError:
        logger.error(
            f"nuke attempted to get the status of {model} but the model is probably dead already."
        )
        return []

    if not status:
        return []

    apps = 0
    relation = 0
    nukeables = []
    for line in status.split("\n"):
        if line.startswith("App "):
            apps = 1
            continue

        if line.startswith("Unit "):
            apps = 0
            continue

        if line.startswith("Integration ") or line.startswith("Relation "):
            relation = 1
            apps = 0
            continue

        if not line.strip():
            continue

        logger.debug(f"checking {line}")
        if apps and include_apps:
            logger.debug(f"checking {line}")
            if borked and "active" in line:
                logger.debug("skipping non-borked app")
                continue
            entity_name = line.split()[0].strip("*")
            if "/" in entity_name:
                logger.debug(f"skipping unit {entity_name}")
                # unit; can't nuke those yet
                continue
            if filter_(entity_name):
                logger.debug(f"nukeable identified: {entity_name} (app)")
                nukeables.append(Nukeable(entity_name, "app", model=model))
            else:
                logger.debug(f"nukeable skipped: {entity_name} (app)")

        if relation and include_relations:
            prov, req, *_ = re.split(r"\s+", line)
            eps = Endpoints(prov.strip(), req.strip())
            if filter_(eps.provider) or filter_(eps.requirer):
                logger.debug(f"nukeable identified: {eps} (rel)")
                nukeables.append(Nukeable(f"{prov} {req}", "relation", endpoints=eps))
            else:
                logger.debug(f"nukeable skipped: {eps} (rel)")

    return nukeables


def _gather_nukeables(
    obj: Optional[str],
    model: Optional[str],
    borked: bool,
    selectors: str = "",
    cur_model: Optional[str] = None,
):
    logger.debug(f"Gathering nukeables for {obj!r} with _selectors = {selectors!r}")

    def globber(s):
        return s.startswith(obj)

    if isinstance(obj, str) and ("*" in obj or "!" in obj):
        logger.info("globbing detected; analyzing pattern")

        if "*" in obj and "!" in obj:
            raise RuntimeError("combinations of ! and * not supported.")

        if obj.startswith("!"):

            def globber(s):  # noqa: F811
                return obj.strip("!") == s

        elif "!" in obj:
            raise RuntimeError("! is only supported at the start of the name.")

        elif obj.startswith("*") and obj.endswith("*") and obj != "*":

            def globber(s):
                return obj.strip("*") in s

        elif obj.startswith("*"):

            def globber(s):
                return s.endswith(obj.strip("*"))

        elif obj.endswith("*"):

            def globber(s):
                return s.startswith(obj.strip("*"))

        obj = obj.strip("*!")

    nukeables: List[Nukeable] = []

    if "a" in selectors or "r" in selectors:
        logger.info(f"gathering apps and relations ({selectors})")
        nukeables.extend(
            _get_apps_and_relations(
                model or cur_model,
                borked=borked,
                filter_=globber,
                include_apps="a" in selectors,
                include_relations="r" in selectors,
            )
        )

    # if we passed a model, we mean 'nuke something in that model'
    # otherwise, we may be interested in nuking the models themselves.
    if not model and "m" in selectors:
        logger.info("gathering models")
        for model_ in get_models():
            if globber(model_):
                logger.info(f"collected {model_} for nukage")
                nukeables.append(Nukeable(model_, "model"))

    return nukeables


def print_centered(s, color: _Color = "auto"):
    console = Console(color_system=color)
    return console.print(Align(s, align="center"))


def fire(nukeable: Nukeable, nuke: str):
    """defcon 5"""
    _atom = Style(bold=True, color="green")

    nukeable_name = nukeable.name
    if not nukeable.type == "model":
        nukeable_name += f" ({nukeable.model})"

    to_nuke = Style(color=COLOR_MAP[nukeable.type])
    text = (
        Text(ICBM + " " * 2).append(nukeable_name, to_nuke).append("  " + ATOM, _atom)
    )

    print_centered(text)

    # todo split model nukes to a separate process and pass there shell=True
    logger.debug(f"nuking {nukeable} with {nuke}")
    proc = JPopen(nuke.split(" "))
    proc.wait()
    while proc.returncode is None:
        sleep(0.1)
    if proc.returncode != 0:
        print(
            f"something went wrong nuking {nukeable.name};"
            f"stdout={proc.stdout.read().decode('utf-8')}"
            f"stderr={proc.stderr.read().decode('utf-8')}"
        )
    else:
        logger.debug("hit and sunk")


def _nuke(
    obj: Optional[str],
    model: Optional[str] = None,
    borked: bool = False,
    selectors: Optional[str] = None,
    n: int = None,
    dry_run: bool = False,
    color: _Color = "auto",
    gently: bool = GENTLY,
):

    cur_model = model or get_current_model()
    if not cur_model:
        nukeables = []

    # user typed `jhack nuke`.
    elif obj is None and not borked and not selectors:
        logger.info("No object | selectors provided, we'll nuke the current model.")
        nukeables = [Nukeable(cur_model, "model")]

    # user typed `jhack nuke something`.
    else:
        if obj is None:
            # means we passed selectors:
            if not selectors:
                exit("invalid usage. Provide selectors or a target.")
            obj = ""  # FIXME: kinda hacky

        if obj == "*" and selectors is None:
            # nuke * === nuke all applications.
            # That's the most common target.
            _selectors = {"a"}
        elif borked:
            _selectors = {"a"}
        else:
            SELECTORS = "amr"
            _selectors = set(selectors or SELECTORS)  # all
            for char in SELECTORS:
                if char.upper() in _selectors:
                    _selectors.remove(char.upper())
                    _selectors.remove(char)

        nukeables = _gather_nukeables(
            obj,
            model,
            borked=borked,
            selectors="".join(_selectors),
            cur_model=cur_model,
        )
        logger.debug(f"Gathered: {nukeables}")

    politeness = " --force --no-wait" if not gently else ""
    nukes = []
    nuked_apps = set()
    nuked_models = set()

    for nukeable in tuple(nukeables):
        logger.info(f"collecting for nukage: {nukeable}")
        if nukeable.type == "model":
            nuked_models.add(nukeable.name)
            nukes.append(
                f"juju destroy-model{politeness} --destroy-storage --no-prompt {nukeable.name}"
            )

        elif nukeable.type == "app":
            nuked_apps.add(nukeable.name)

            assert nukeable.model, f"app {nukeable.name} has unknown model"
            if nukeable.model in nuked_models:
                nukeables.remove(nukeable)
                continue

            nukes.append(
                f"juju remove-application {nukeable.name}{politeness} --no-prompt"
            )

        elif nukeable.type == "relation":
            # if we're already nuking either app, let's skip nuking the relation
            assert nukeable.endpoints, f"relation {nukeable.name} has unknown endpoints"
            provider = nukeable.endpoints.provider
            requirer = nukeable.endpoints.requirer
            if (
                provider.split(":")[0] in nuked_apps
                or requirer.split(":")[0] in nuked_apps
            ):
                nukeables.remove(nukeable)
                continue

            nukes.append(f"juju remove-relation {provider} {requirer}")

        else:
            raise ValueError(nukeable.type)

    if n is not None:
        if n != (real_n := len(nukeables)):
            logger.debug(
                f"Unexpected number of nukeables; expected {n}, got: {nukeables}"
            )
            for nukeable in nukeables:
                print(f"would {ATOM} {nukeable}")
            word = "less" if n > real_n else "more"
            print(f"\nThat is {word} than what you expected. Aborting...")
            return

    if not nukeables:
        print(f"Nothing to {ATOM}.")
        if not cur_model:
            print(
                f"No model currently selected. You'll have to "
                f"manually specify what you want to {ATOM}."
            )
        return

    if dry_run:
        for nukeable, nuke in zip(nukeables, nukes):
            print(f"would {ATOM} {nukeable} with {nuke}")
        return

    if ASK_FOR_CONFIRMATION:
        print("Are you sure you want to nuke:")
        for nukeable, nuke in zip(nukeables, nukes):
            print(f"\t{ATOM} {nukeable}")

        try:
            if not typer.confirm("Please confirm", default=True):
                print("Aborted.")
                return
        except typer.Abort:
            print("\nAborted.")
            return
    else:
        check_destructive_commands_allowed("nuke", "\t\n".join(nukes))

    if color == "no":
        color = None

<<<<<<< HEAD
=======
    console = Console(color_system=color)

    def print_centered(s):
        return console.print(Align(s, align="center"))

    def fire(nukeable: Nukeable, nuke: str):
        """defcon 5"""
        _atom = Style(bold=True, color="green")

        nukeable_name = nukeable.name
        if not nukeable.type == "model":
            nukeable_name += f" ({nukeable.model})"

        to_nuke = Style(color=COLOR_MAP[nukeable.type])
        text = (
            Text(ICBM + " " * 2)
            .append(nukeable_name, to_nuke)
            .append("  " + ATOM, _atom)
        )

        print_centered(text)

        # todo split model nukes to a separate process and pass there shell=True
        logger.debug(f"nuking {nukeable} with {nuke}")
        proc = JPopen(nuke.split(" "))
        proc.wait()
        while proc.returncode is None:
            sleep(0.1)
        if proc.returncode != 0:
            print(
                f"something went wrong nuking {nukeable.name};"
                f"stdout={proc.stdout.read().decode('utf-8')}"
                f"stderr={proc.stderr.read().decode('utf-8')}"
            )
        else:
            logger.debug("hit and sunk")

>>>>>>> 45cdf117
    ascii_art = NUKE_GENTLY_ASCII_ART if gently else NUKE_ASCII_ART
    print_centered(
        Text(
            ascii_art,
            style=Style(dim=True, blink=BLINK, bold=True),
        ),
        color=color,
    )

    tp = ThreadPool()
    results = []
    for nukeable, nuke in zip(nukeables, nukes):
        logger.debug(f"firing {nuke} {ICBM} {nukeable}")
        res = tp.apply_async(fire, (nukeable, nuke))
        results.append((res, nukeable, nuke))

    with timeout(1):
        tp.close()
        tp.join()

    for res, nkbl, nk in results:
        if not res.ready():
            print_centered(f"{ICBM} {nkbl} still in flight", color=color)
        else:
            if not res.successful():
                print_centered(
<<<<<<< HEAD
                    f"nuke {nk!r} {ICBM} {nkbl!r} failed; someone doesn't want to die",
                    color=color,
=======
                    f"nuke {nk!r} {ICBM} {nkbl!r} failed; someone doesn't want to die"
>>>>>>> 45cdf117
                )

    if not dry_run:
        print_centered(Text("✞ RIP ✞", style=Style(bold=True, dim=True)), color=color)


def nuke(
    what: List[str] = typer.Argument(None, help=f"What to {ATOM}."),
    selectors: str = typer.Option(
        None,
        "-s",
        "--select",
        help=f"Selector specifiers to choose what to {ATOM}."
        f"A lower-case letter indicates `include`, "
        f"an upper-case one indicates `exclude`. \n\n"
        f"m := models; a := apps; r := relations\n\n"
        f"Examples:"
        f"`ma` = only include models and apps in the target selection (equivalent to `R`).\n"
        f"`AR` = exclude models and relations (equivalent to `m`)",
    ),
    model: Optional[str] = typer.Option(
        None, "-m", "--model", help="The model. Defaults to current model."
    ),
    n: Optional[int] = typer.Option(
        None,
        "-n",
        "--number",
        help="Exact number of things you're expectig to get nuked.Safety first.",
    ),
    borked: bool = typer.Option(
        None,
        "-b",
        "--borked",
        help="Nukes all borked applications in current or target model.",
    ),
    dry_run: bool = typer.Option(
        None, "--dry-run", help="Do nothing, print out what would have happened."
    ),
    gently: bool = typer.Option(
        False, "--gently", help="Do not --force whenever you can.", is_flag=True
    ),
    color: Optional[str] = typer.Option(
        "auto",
        "-c",
        "--color",
        help="Color scheme to adopt. Supported options: "
        "['auto', 'standard', '256', 'truecolor', 'windows', 'no'] "
        "no: disable colors entirely.",
    ),
):
    """
    *Surgical carpet bombing tool.*

    Attempts to guess what you want to burn, and rains holy vengeance upon it.

    Examples:

    - *nuke*: will vanquish the current model and everything in it.

    - *nuke "test-foo-&ast;"*: will bomb all nukeables starting with "test-foo-"; all models,
      applications and relations.

    - *nuke "--model foo bar-&ast;"*: will blast all nukeables starting with "bar-" in model "foo".
      As above.

    - *nuke -n=2 &ast;foo&ast;*: will blow up the two things it can find that contain the
      substring "foo"

    \n\n
    Nuke ascii art by [Bill March](https://www.asciiart.eu/weapons/explosives).
    Nuke gently ascii art by [bug](https://user.xmission.com/~emailbox/ascii_cats.htm)
    """
    logger.info("starting jhack nuke")

    if n is not None:
        if n <= 0:
            exit(f"nonsense: `-n` should be >0. Got: {n}")

        if not len(what) == 1:
            exit("You cannot use `-n` with multiple targets.")

    if selectors != "a" and borked:
        exit("borked implies selector=`a`")

    kwargs = dict(
        model=model,
        borked=borked,
        selectors=selectors,
        n=n,
        dry_run=dry_run,
        color=color,
        gently=gently,
    )
    if not what:
        _nuke(None, **kwargs)
    else:
        for obj in what:
            _nuke(obj, **kwargs)


if __name__ == "__main__":
    _nuke("ssc:", dry_run=True)<|MERGE_RESOLUTION|>--- conflicted
+++ resolved
@@ -425,47 +425,7 @@
 
     if color == "no":
         color = None
-
-<<<<<<< HEAD
-=======
-    console = Console(color_system=color)
-
-    def print_centered(s):
-        return console.print(Align(s, align="center"))
-
-    def fire(nukeable: Nukeable, nuke: str):
-        """defcon 5"""
-        _atom = Style(bold=True, color="green")
-
-        nukeable_name = nukeable.name
-        if not nukeable.type == "model":
-            nukeable_name += f" ({nukeable.model})"
-
-        to_nuke = Style(color=COLOR_MAP[nukeable.type])
-        text = (
-            Text(ICBM + " " * 2)
-            .append(nukeable_name, to_nuke)
-            .append("  " + ATOM, _atom)
-        )
-
-        print_centered(text)
-
-        # todo split model nukes to a separate process and pass there shell=True
-        logger.debug(f"nuking {nukeable} with {nuke}")
-        proc = JPopen(nuke.split(" "))
-        proc.wait()
-        while proc.returncode is None:
-            sleep(0.1)
-        if proc.returncode != 0:
-            print(
-                f"something went wrong nuking {nukeable.name};"
-                f"stdout={proc.stdout.read().decode('utf-8')}"
-                f"stderr={proc.stderr.read().decode('utf-8')}"
-            )
-        else:
-            logger.debug("hit and sunk")
-
->>>>>>> 45cdf117
+        
     ascii_art = NUKE_GENTLY_ASCII_ART if gently else NUKE_ASCII_ART
     print_centered(
         Text(
@@ -492,12 +452,8 @@
         else:
             if not res.successful():
                 print_centered(
-<<<<<<< HEAD
                     f"nuke {nk!r} {ICBM} {nkbl!r} failed; someone doesn't want to die",
                     color=color,
-=======
-                    f"nuke {nk!r} {ICBM} {nkbl!r} failed; someone doesn't want to die"
->>>>>>> 45cdf117
                 )
 
     if not dry_run:
