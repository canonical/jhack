from typing import List

import typer

<<<<<<< HEAD
from jhack.helpers import JPopen, current_model, juju_agent_version, juju_log, show_unit, get_substrate
=======
from jhack.helpers import (
    JPopen,
    get_current_model,
    juju_agent_version,
    juju_log,
    show_unit,
)
>>>>>>> 37143d66
from jhack.logger import logger as jhack_logger

# note juju-exec is juju-run in juju<3.0
_J_EXEC_CMD = "juju-exec" if juju_agent_version() >= (3, 0) else "juju-run"
_RELATION_EVENT_SUFFIXES = {
    "-relation-changed",
    "-relation-created",
    "-relation-joined",
    "-relation-broken",
    "-relation-departed",
}
_PEBBLE_READY_SUFFIX = "-pebble-ready"
OPS_DISPATCH = "OPERATOR_DISPATCH"
juju_context_id = "JUJU_CONTEXT_ID"

logger = jhack_logger.getChild("simulate_event")


def _get_relation_id(
    unit: str, endpoint: str, relation_remote_app: str = None, model: str = None
):
    unit = show_unit(unit, model=model)
    for binding in unit["relation-info"]:
        if binding["endpoint"] == endpoint:
            remote_app = next(iter(binding["related-units"])).split("/")[0]
            if relation_remote_app and remote_app != relation_remote_app:
                continue
            return binding["relation-id"]

    raise RuntimeError(f"unit {unit} has no active bindings to {endpoint}")


def _get_relation_endpoint(event: str):
    for suffix in _RELATION_EVENT_SUFFIXES:
        if suffix in event:
            return event[: -len(suffix)]
    return False


def _get_env(
    unit,
    event,
    relation_remote: str = None,
    override: List[str] = None,
    operator_dispatch: bool = False,
    model: str = None,
):
    current_model = get_current_model()
    env = {
        "JUJU_DISPATCH_PATH": f"hooks/{event}",
        "JUJU_MODEL_NAME": current_model,
        "JUJU_UNIT_NAME": unit,
    }

    if endpoint := _get_relation_endpoint(event):
        relation_remote_app = None
        if relation_remote:
            relation_remote_app = relation_remote.split("/")[0]
            env["JUJU_REMOTE_APP"] = relation_remote_app
            env["JUJU_REMOTE_UNIT"] = relation_remote

        relation_id = _get_relation_id(unit, endpoint, relation_remote_app, model=model)
        env["JUJU_RELATION"] = endpoint
        env["JUJU_RELATION_ID"] = str(relation_id)

        if event.endswith("-relation-departed"):
            env["JUJU_DEPARTING_UNIT"] = relation_remote

    if event.endswith(_PEBBLE_READY_SUFFIX):
        env["JUJU_WORKLOAD_NAME"] = event[: -len(_PEBBLE_READY_SUFFIX)]

    if override:
        for opt in override:
            if "=" not in opt:
                logger.error(
                    f"env option {opt!r} invalid: expected "
                    f'"<key>=<value>"; skipping...'
                )
                continue

            key, value = opt.split("=")
            env[key] = value

    if operator_dispatch:
        # TODO: Unclear what this flag does,
        #  but most of the time you want it to be false. Dig deeper?
        logger.debug("Inserting operator dispatch flag...")
        env[OPS_DISPATCH] = "1"
    else:
        if OPS_DISPATCH in env:
            logger.debug("Purged operator dispatch flag...")
            del env[OPS_DISPATCH]
    #
    for k, v in dict(env).items():
        if not isinstance(v, str):
            logger.warning(k, f"maps to a non-string val ({v}); casting...")
            v = str(v)

        if " " in v:
            # FIXME: find a way to quote this
            logger.warning(f"whitespace found in var {k}: skipping...")
            del env[k]

    if juju_context_id in env:
        logger.debug(f"removed {juju_context_id}")
        del env[juju_context_id]

    return " ".join(f"{k}={v}" for k, v in env.items())


def _simulate_event(
    unit,
    event,
    relation_remote: str = None,
    operator_dispatch: bool = False,
    env_override: List[str] = None,
    print_captured_stdout: bool = False,
    print_captured_stderr: bool = False,
    emit_juju_log: bool = True,
    model: str = None,
):
    env = _get_env(
        unit,
        event,
        relation_remote=relation_remote,
        override=env_override,
        operator_dispatch=operator_dispatch,
    )
<<<<<<< HEAD
    cmd = f"juju ssh {unit} /usr/bin/{_J_EXEC_CMD} -u {unit} {env} ./dispatch"

    if get_substrate() == 'machine':
        logger.info('machine model detected!')
        cmd = 'sudo ' + cmd

=======
    # todo: insert `sudo` if this is a machine unit!
    _model = f"-m {model} " if model else ""
    cmd = f"juju ssh {_model}{unit} /usr/bin/{_J_EXEC_CMD} -u {unit} {env} ./dispatch"
>>>>>>> 37143d66
    logger.info(cmd)
    proc = JPopen(cmd.split())
    proc.wait()
    if proc.returncode != 0:
        logger.error(f"cmd {cmd} terminated with {proc.returncode}")
        logger.error(f"stdout={proc.stdout.read()}")
        logger.error(f"stderr={proc.stderr.read()}")
    else:
        if print_captured_stdout and (stdout := proc.stdout.read()):
            print(f"[captured stdout: ]\n{stdout.decode('utf-8')}")
        if print_captured_stderr and (stderr := proc.stderr.read()):
            print(f"[captured stderr: ]\n{stderr.decode('utf-8')}")

    in_model = f" in model {model}" if model else ""
    print(f"Fired {event} on {unit}{in_model}.")

    if emit_juju_log:
        juju_log(unit, f"The previous {event} was fired by jhack.", model=model)


def simulate_event(
    unit: str = typer.Argument(
        ..., help="The unit on which you'd like this event to be fired."
    ),
    event: str = typer.Argument(
        ...,
        help="The name of the event to fire. "
        "Needs to be a valid event name for the unit; e.g."
        " - 'start'"
        " - 'config-changed' # no underscores"
        " - 'my-relation-name-relation-joined' # write it out in full",
    ),
    relation_remote: str = typer.Option(
        None,
        help="Name of the remote app that a relation event should be interpreted against."
        "Given that a relation can have multiple remote ends, this is used to determine "
        "which remote that is. E.g."
        " - fire foo-relation-changed --remote bar  # some bar unit touched the 'foo' relation data."
        " - fire foo-relation-departed --remote bar/0  # the remote bar/0 unit left the 'foo' relation.",
    ),
    show_output: bool = typer.Option(
        True,
        "-s",
        "--show-output",
        help="Whether to show the stdout/stderr captured during the scope of the event. "
        "If False, it should show up anyway in the juju debug-log.",
    ),
    env_override: List[str] = typer.Option(
        None,
        "--env",
        "-e",
        help="Key-value mapping to override any ENV with. For whatever reason."
        "E.g."
        " - fire foo-pebble-ready --env JUJU_DEPARTING_UNIT_NAME=remote/0 --env FOO=bar",
    ),
    model: str = typer.Option(
        None, "-m", "--model", help="Which model to apply the command to."
    ),
):
    """Simulates an event on a unit.

    Especially useful in combination with jhack charm sync and/or debug-code/debug-hooks.
    """
    return _simulate_event(
        unit,
        event,
        relation_remote=relation_remote,
        env_override=env_override,
        print_captured_stdout=show_output,
        print_captured_stderr=show_output,
        model=model,
    )


if __name__ == "__main__":
    _simulate_event(
        "trfk/0",
        "update-status",
        print_captured_stdout=True,
        print_captured_stderr=True,
    )<|MERGE_RESOLUTION|>--- conflicted
+++ resolved
@@ -2,17 +2,7 @@
 
 import typer
 
-<<<<<<< HEAD
-from jhack.helpers import JPopen, current_model, juju_agent_version, juju_log, show_unit, get_substrate
-=======
-from jhack.helpers import (
-    JPopen,
-    get_current_model,
-    juju_agent_version,
-    juju_log,
-    show_unit,
-)
->>>>>>> 37143d66
+from jhack.helpers import JPopen, juju_log, show_unit, get_current_model, juju_agent_version, get_substrate
 from jhack.logger import logger as jhack_logger
 
 # note juju-exec is juju-run in juju<3.0
@@ -141,18 +131,10 @@
         override=env_override,
         operator_dispatch=operator_dispatch,
     )
-<<<<<<< HEAD
-    cmd = f"juju ssh {unit} /usr/bin/{_J_EXEC_CMD} -u {unit} {env} ./dispatch"
-
-    if get_substrate() == 'machine':
-        logger.info('machine model detected!')
-        cmd = 'sudo ' + cmd
-
-=======
-    # todo: insert `sudo` if this is a machine unit!
+
     _model = f"-m {model} " if model else ""
     cmd = f"juju ssh {_model}{unit} /usr/bin/{_J_EXEC_CMD} -u {unit} {env} ./dispatch"
->>>>>>> 37143d66
+
     logger.info(cmd)
     proc = JPopen(cmd.split())
     proc.wait()
