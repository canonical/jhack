# jhack - Make charming charming again!

[![jhack](https://snapcraft.io/jhack/badge.svg)](https://snapcraft.io/jhack) [![foo](https://img.shields.io/badge/everything-charming-blueviolet)](https://github.com/PietroPasotti/jhack) [![Awesome](https://cdn.rawgit.com/sindresorhus/awesome/d7305f38d29fed78fa85652e3a63e154dd8e8829/media/badge.svg)](https://discourse.charmhub.io/t/visualizing-relation-databags-for-development-and-debugging/5991)


This is a homegrown collection of opinionated scripts and utilities to make the
charm dev's life somewhat easier.

This README is meant as overview of what's there, and high-level documentation of the commands.
More extensive documentation is provided in the cli itself. All commands can be called with `--help` and will provide more information than what is included here.

#### Installation:
##### from sources (dev setup):
Clone the repo

```shell
pip install -r requirements.txt
pip install -e .
```

##### as package (requires setuptools 61 or later):

```shell
pip install git+https://github.com/PietroPasotti/jhack
```

##### as snap:

```shell
sudo snap install --edge jhack
sudo snap connect jhack:dot-local-share-juju snapd
sudo snap connect jhack:ssh-read snapd
```

The last binding is only necessary if you work on LXD models and use commands that rely on `juju ssh/juju scp`.

#### Usage:

```shell
jhack [category] [command]
```

for example:

```shell
jhack utils tail
jhack model rm
```


#### Building:

`pip install build`

`python -m build`

Happy hacking!

# utils
## sync

<<<<<<< HEAD
`jhack utils sync -s ./src -s ./lib application-name/0`

Will watch the `./src` and `./lib` folders (recursively, by default) for changes and push any to the `application-name/0` unit.

Pro tip: `jhack utils sync -s ./src application-name` will sync to all units of `application-name`!

Pro-pro tip: `jhack sync * -s ./lib` will sync to all applications in the current model! Handy when you're working on shared (relation interface, for example) libraries.
=======
`jhack utils sync application-name/0 -s ./src`

Will watch the `./src` and `./lib` folders (recursively, by default) for changes and push any to the `application-name/0` unit.

Pro tip: `jhack utils sync application-name -s ./src` will sync to all units of `application-name`!
>>>>>>> 66cfdc9a

## unbork-juju

`jhack utils unbork-juju`

Does exactly what it says, and it does it pretty well.

## ffwd

`jhack utils ffwd`

Fast-forwards the firing of `update-status` hooks, and restores it to a 'slow' firing rate after the process is killed or after a given timeout.

Self-explanation:
```bash
jhack utils ffwd
  --timeout 10 # exits after 10 seconds
  --fast-interval 5 # update-status fires each 5 seconds
  --slow-interval 50m # when done, set update-status firing rate to 50 minutes.
  ```


## tail

Monitors the logs and gathers all logs concerning events being fired on the units.
Will pprint the last N in a nice format. Keeps listening and updates in the
background as new units are added.

```
┏━━━━━━━━━━━┳━━━━━━━━━━━━━━━━━━━━━━━━━━━━━━┳━━━━━━━━━━━━━━━━━━━━━━━━━━━━━━┓
┃ timestamp ┃ traefik-k8s/0                ┃ prometheus-k8s/1             ┃
┡━━━━━━━━━━━╇━━━━━━━━━━━━━━━━━━━━━━━━━━━━━━╇━━━━━━━━━━━━━━━━━━━━━━━━━━━━━━┩
│ 13:37:15  │                              │ ingress-relation-changed     │
│ 13:37:14  │                              │ ingress-relation-joined      │
│ 13:37:14  │                              │ ingress-relation-changed     │
│ 13:37:13  │                              │ prometheus-peers-relation-c… │
│ 13:37:12  │                              │ prometheus-peers-relation-j… │
│ 13:37:12  │                              │ prometheus-pebble-ready      │
│ 13:37:11  │                              │ start                        │
│ 13:37:10  │                              │ config-changed               │
│ 13:37:09  │                              │                              │
│ 13:37:09  │                              │ database-storage-attached    │
│ 13:37:09  │ ingress-per-unit-relation-c… │                              │
│ 13:37:08  │                              │ leader-settings-changed      │
│ 13:37:08  │ ingress-per-unit-relation-c… │                              │
│ 13:37:08  │                              │                              │
│ 13:37:08  │                              │ ingress-relation-created     │
│ 13:37:07  │ ingress-per-unit-relation-j… │                              │
│ 13:37:07  │                              │                              │
│ 13:37:07  │                              │ prometheus-peers-relation-c… │
│ 13:37:06  │                              │ install                      │
└───────────┴──────────────────────────────┴──────────────────────────────┘
```

### There's more!
You can use `tail` to visualize deferrals in `ops`.

If you pass the `-d` flag, short for `--show-defer`, whenever an event is deferred, reemitted, or re-deferred, you'll be able to follow it right along the tail.
You might see then something like:
```text
┏━━━━━━━━━━━━━━━━━━━━━━━━━━┳━━━━━━━━━━━━━━━━━━━━━━━━━━━━━━━━━━━━━━━┓
┃ timestamp                ┃ trfk/0                                ┃
┡━━━━━━━━━━━━━━━━━━━━━━━━━━╇━━━━━━━━━━━━━━━━━━━━━━━━━━━━━━━━━━━━━━━┩
│ 14:02:53                 │                                     │ │
│ 14:01:36                 │ event_3                           ❯─┘ │
│ 13:56:49                 │ ingress_per_unit_relation_changed     │
│ 13:56:47                 │ ingress_per_unit_relation_changed     │
│ 13:56:47                 │ ingress_per_unit_relation_changed     │
│ 13:56:46                 │ ingress_per_unit_relation_joined      │
│ 13:56:46                 │ event_3                           ❮─┐ │
│ 13:56:46                 │ ingress_per_unit_relation_created   │ │
│ 13:46:30                 │ event_3                            ⭘┤ │
│ 13:41:51                 │ event_3                           ❯─┘ │
│ 13:41:51                 │ event_2                           ❮─┐ │
│ 13:36:50                 │ event_2                           ❯─┘ │
│ 13:36:50                 │ event_1                           ❮─┐ │
│ 13:31:29                 │ event_1                           ❯─┘ │

                            [...]
```

The little circle is `event-3` getting re-emitted and immediately re-deferred!

The graph can get nice and messy if multiple events get deferred in an interleaved fashion, enabling you to *see* what's going on. Which is nice.

```text
update_status ❮──────┐
update_status   .....│
update_status  ⭘─────┤
update_status   .....│
update_status  ⭘─────┤
update_status ❮─────┐│
update_status ❯─────┼┘
update_status  ⭘────┤
update_status ❮────┐│
update_status ❯────┼┘
update_status ❮────┼┐
update_status  ⭘───┤│
update_status ❯────┼┘
update_status  ⭘───┤
update_status ❮───┐│
update_status ❮──┐││
update_status ❯──┼┼┘
update_status  ⭘─┼┤
update_status  ⭘─┤│
update_status ❯──┼┘
```

And did I mention that there's **colors**?

### You can also `tail` saved logs

Say you have saved two debug-logs with:

```
juju debug-log --date -i prom/0 > prom.log
juju debug-log --date -i trfk/0 > trfk.log
```

Yielding files:

prom.txt
```
unit-prom-0: 2022-07-20 10:00:00 INFO juju.worker.uniter.operation ran "install" hook (via hook dispatching script: dispatch)
unit-prom-0: 2022-07-21 5:00:00 INFO juju.worker.uniter.operation ran "prometheus-peers-relation-created" hook (via hook dispatching script: dispatch)
```

trfk.txt
```
unit-trfk-0: 2022-07-20 11:00:00 INFO juju.worker.uniter.operation ran "start" hook (via hook dispatching script: dispatch)
unit-trfk-0: 2022-07-20 12:00:00 INFO juju.worker.uniter.operation ran "traefik-pebble-ready" hook (via hook dispatching script: dispatch)
```

You can run `jhack utils tail --file=prom.txt --file=trfk.txt` to see the events in all the logs, interlaced in the correct chronological order as expected:

```
┏━━━━━━━━━━━━━━━━┳━━━━━━━━━━━━━━━━━━━━━━━━━━━━━━━━━━━━━━┳━━━━━━━━━━━━━━━━━━━━━━━━━┓
┃ timestamp      ┃ prom/0                               ┃ trfk/0                  ┃
┡━━━━━━━━━━━━━━━━╇━━━━━━━━━━━━━━━━━━━━━━━━━━━━━━━━━━━━━━╇━━━━━━━━━━━━━━━━━━━━━━━━━┩
│  5:00:00       │ prometheus_peers_relation_created    │                         │
│ 12:00:00       │                                      │ traefik_pebble_ready    │
│ 11:00:00       │                                      │ start                   │
│ 10:00:00       │ install                              │                         │
├────────────────┼──────────────────────────────────────┼─────────────────────────┤
│ The end.       │ prom/0                               │ trfk/0                  │
├────────────────┼──────────────────────────────────────┼─────────────────────────┤
│ events emitted │ 2                                    │ 2                       │
└────────────────┴──────────────────────────────────────┴─────────────────────────┘
```


## show-relation

Displays the databags of units involved in a relation.
if the endpoint is of the form `app-name/id:relation-name`: it will display the application databag and the one for the unit with id=`id`.
If the endpoint is of the form `app-name:relation-name`: it will display the application databag and the databags for all units.
Examples:

`jhack utils show-relation ipu:ingress-per-unit traefik-k8s:ingress-per-unit`

`jhack utils show-relation ipu/0:ingress-per-unit traefik-k8s:ingress-per-unit`

`jhack utils show-relation ipu/0:ingress-per-unit traefik-k8s/2:ingress-per-unit`

Example output:
```bash
                                                      relation data v0.2
┏━━━━━━━━━━━━━━━━━━┳━━━━━━━━━━━━━━━━━━━━━━━━━━━━━━━━━━━━━━━━━━━━━━━━━━━━━┳━━━━━━━━━━━━━━━━━━━━━━━━━━━━━━━━━━━━━━━━━━━━━━━━━━━━┓
┃ category         ┃ traefik-k8s                                         ┃ ipu                                                ┃
┡━━━━━━━━━━━━━━━━━━╇━━━━━━━━━━━━━━━━━━━━━━━━━━━━━━━━━━━━━━━━━━━━━━━━━━━━━╇━━━━━━━━━━━━━━━━━━━━━━━━━━━━━━━━━━━━━━━━━━━━━━━━━━━━┩
│ relation name    │ ingress-per-unit                                    │ ingress-per-unit                                   │
│ interface        │ ingress_per_unit                                    │ ingress_per_unit                                   │
│ leader unit      │ 0                                                   │ 0                                                  │
├──────────────────┼─────────────────────────────────────────────────────┼────────────────────────────────────────────────────┤
│ application data │ ╭─────────────────────────────────────────────────╮ │ ╭────────────────────────────────────────────────╮ │
│                  │ │                                                 │ │ │ <empty>                                        │ │
│                  │ │  ingress  ipu/0:                                │ │ ╰────────────────────────────────────────────────╯ │
│                  │ │             url:                                │ │                                                    │
│                  │ │           http://my.it:80/test-charm-ipu-9dg8…  │ │                                                    │
│                  │ │           ipu/1:                                │ │                                                    │
│                  │ │             url:                                │ │                                                    │
│                  │ │           http://my.it:80/test-charm-ipu-9dg8…  │ │                                                    │
│                  │ │           ipu/2:                                │ │                                                    │
│                  │ │             url:                                │ │                                                    │
│                  │ │           http://my.it:80/test-charm-ipu-9dg8…  │ │                                                    │
│                  │ ╰─────────────────────────────────────────────────╯ │                                                    │
│ unit data        │ ╭─ traefik-k8s/0* ─╮ ╭─ traefik-k8s/1 ─╮            │ ╭─ ipu/0*  ────────────────────╮                   │
│                  │ │ <empty>          │ │ <empty>         │            │ │                              │                   │
│                  │ ╰──────────────────╯ ╰─────────────────╯            │ │  host   foo.bar              │                   │
│                  │ ╭─ traefik-k8s/2 ──╮ ╭─ traefik-k8s/3 ─╮            │ │  model  test-charm-ipu-9dg8  │                   │
│                  │ │ <empty>          │ │ <empty>         │            │ │  name   ipu/0                │                   │
│                  │ ╰──────────────────╯ ╰─────────────────╯            │ │  port   80                   │                   │
│                  │                                                     │ ╰──────────────────────────────╯                   │
│                  │                                                     │ ╭─ ipu/1  ─────────────────────╮                   │
│                  │                                                     │ │                              │                   │
│                  │                                                     │ │  host   foo.bar              │                   │
│                  │                                                     │ │  model  test-charm-ipu-9dg8  │                   │
│                  │                                                     │ │  name   ipu/1                │                   │
│                  │                                                     │ │  port   80                   │                   │
│                  │                                                     │ ╰──────────────────────────────╯                   │
│                  │                                                     │ ╭─ ipu/2  ─────────────────────╮                   │
│                  │                                                     │ │                              │                   │
│                  │                                                     │ │  host   foo.bar              │                   │
│                  │                                                     │ │  model  test-charm-ipu-9dg8  │                   │
│                  │                                                     │ │  name   ipu/2                │                   │
│                  │                                                     │ │  port   80                   │                   │
│                  │                                                     │ ╰──────────────────────────────╯                   │
└──────────────────┴─────────────────────────────────────────────────────┴────────────────────────────────────────────────────┘
```

Since v0.3, also peer relations are supported.
Additionally, it supports “show me the nth relation” instead of having to type out the whole app-name:endpoint thing: if you have 3 relations in your model, you can simply do jhack show-relation -n 1 and jhack will print out the 2nd relation from the top (of the same list appearing when you do juju status --relations, that is.


## show-stored

As we know, ops offers the possibility to use StoredState to persist some data between events, making charms therefore (somewhat) stateful. It can be challenging (or simply tedious) during testing and debugging, to inspect the contents of a live charm’s stored state in a uniform way.

Well, no more!

Suppose you have a prometheus-k8s charm deployed as `prom` (and related to traefik-k8s).
Type: `jhack show-stored prom/0` and you'd get:

```commandline
                                                      stored data v0.1
┏━━━━━━━━━━━━━━━━━━━━━━━━━━━━━━━━━━━━━━━━━━━━━━━━━━━━━━━━━━━━━┳━━━━━━━━━━━━━━━━━━━━━━━━━━━━━━━━━━━━━━━━━━━━━━━━━━━━━━━━━━━━┓
┃ PrometheusCharm.GrafanaDashboardProvider._stored            ┃ PrometheusCharm.ingress._stored                            ┃
┡━━━━━━━━━━━━━━━━━━━━━━━━━━━━━━━━━━━━━━━━━━━━━━━━━━━━━━━━━━━━━╇━━━━━━━━━━━━━━━━━━━━━━━━━━━━━━━━━━━━━━━━━━━━━━━━━━━━━━━━━━━━┩
│                                                             │                                                            │
│  handle:  PrometheusCharm/GrafanaDashboardProvider[grafan…  │  handle:  PrometheusCharm/IngressPerUnitRequirer[ingress…  │
│    size:  8509b                                             │    size:  657b                                             │
│                           <dict>                            │                           <dict>                           │
│ ┏━━━━━━━━━━━━━━━━━━━━━━━┳━━━━━━━━━━━━━━━━━━━━━━━━━━━━━━━━━┓ │ ┏━━━━━━━━━━━━━━━━┳━━━━━━━━━━━━━━━━━━━━━━━━━━━━━━━━━━━━━━━┓ │
│ ┃ key                   ┃ value                           ┃ │ ┃ key            ┃ value                                 ┃ │
│ ┡━━━━━━━━━━━━━━━━━━━━━━━╇━━━━━━━━━━━━━━━━━━━━━━━━━━━━━━━━━┩ │ ┡━━━━━━━━━━━━━━━━╇━━━━━━━━━━━━━━━━━━━━━━━━━━━━━━━━━━━━━━━┩ │
│ │ 'dashboard_templates' │ {'file:prometheus-k8s_rev1.jso… │ │ │ 'current_urls' │ {'prom/0':                            │ │
│ │                       │ {'charm': 'prometheus-k8s',     │ │ │                │ 'http://0.0.0.0:80/baz-prom-0'}       │ │
│ │                       │ 'content':                      │ │ └────────────────┴───────────────────────────────────────┘ │
│ │                       │ '/Td6WFoAAATm1rRGAgAhARYAAAB0L… │ │                                                            │
│ │                       │ 'juju_topology': {'model':      │ │                                                            $
│ │                       │ 'baz', 'model_uuid':            │ │                                                            │
│ │                       │ '00ff58ab-c187-497d-85b3-7cadd… │ │                                                            │
│ │                       │ 'application': 'prom', 'unit':  │ │                                                            │
│ │                       │ 'prom/0'}}}                     │ │                                                            │
│ └───────────────────────┴─────────────────────────────────┘ │                                                            │
└─────────────────────────────────────────────────────────────┴────────────────────────────────────────────────────────────┘
```

### Adapters
The bottom part of the two table cells contains the ‘blob’ itself. At the moment we only implement ‘pretty-printers’ for python dicts. ops natively serializes only native python datatypes (anything you can `yaml.dump, in fact), but you could be serializing much more complex stuff than that.

For that reason, `jhack show-stored` exposes an `--adapters` optional argument, which allows you to inject your custom adapter to deserialize a specific handle. So, for example, if you are not happy with how the ingress `StoredData` is represented, you could create a file:

```python
from urllib.parse import urlparse
from rich.table import Table
def _deserialize_ingress(raw: dict):
    urls = raw['current_urls']
    table = Table(title='ingress view adapter')
    table.add_column('unit')
    table.add_column('scheme')
    table.add_column('hostname')
    table.add_column('port')
    table.add_column('path')

    for unit_name, url in urls.items():
        row = [unit_name]

        p_url = urlparse(url)
        hostname, port = p_url.netloc.split(":")
        row.extend((p_url.scheme, hostname, port, p_url.path))

        table.add_row(*row)

    return table  # we can return any rich.RenderableType (str, or Rich builtins)

# For this to work, this file needs to declare a global 'adapters' var of the right type.
adapters = {
    "PrometheusCharm/IngressPerUnitRequirer[ingress]/StoredStateData[_stored]": _deserialize_ingress
}
```
And then by running jhack show-stored -a /path/to/that/file, you’d magically get:

```commandline
                                                      stored data v0.1
┏━━━━━━━━━━━━━━━━━━━━━━━━━━━━━━━━━━━━━━━━━━━━━━━━━━━━━━━━━━━━━┳━━━━━━━━━━━━━━━━━━━━━━━━━━━━━━━━━━━━━━━━━━━━━━━━━━━━━━━━━━━━┓
┃ PrometheusCharm.GrafanaDashboardProvider._stored            ┃ PrometheusCharm.ingress._stored                            ┃
┡━━━━━━━━━━━━━━━━━━━━━━━━━━━━━━━━━━━━━━━━━━━━━━━━━━━━━━━━━━━━━╇━━━━━━━━━━━━━━━━━━━━━━━━━━━━━━━━━━━━━━━━━━━━━━━━━━━━━━━━━━━━┩
│                                                             │                                                            │
│  handle:  PrometheusCharm/GrafanaDashboardProvider[grafan…  │  handle:  PrometheusCharm/IngressPerUnitRequirer[ingress…  │
│    size:  8509b                                             │    size:  657b                                             │
│                           <dict>                            │                ingress view adapter                        │
│ ┏━━━━━━━━━━━━━━━━━━━━━━━┳━━━━━━━━━━━━━━━━━━━━━━━━━━━━━━━━━┓ │ ┏━━━━━━━━┳━━━━━━━━┳━━━━━━━━━━┳━━━━━━┳━━━━━━━━━━━━━┓        │
│ ┃ key                   ┃ value                           ┃ │ ┃ unit   ┃ scheme ┃ hostname ┃ port ┃ path        ┃        │
│ ┡━━━━━━━━━━━━━━━━━━━━━━━╇━━━━━━━━━━━━━━━━━━━━━━━━━━━━━━━━━┩ │ ┡━━━━━━━━╇━━━━━━━━╇━━━━━━━━━━╇━━━━━━╇━━━━━━━━━━━━━┩        │
│ │ 'dashboard_templates' │ {'file:prometheus-k8s_rev1.jso… │ │ │ prom/0 │ http   │ 0.0.0.0  │ 80   │ /baz-prom-0 │        │
│ │                       │ {'charm': 'prometheus-k8s',     │ │ └────────┴────────┴──────────┴──────┴─────────────┘        │
│ │                       │ 'content':                      │ │                                                            │
│ │                       │ '/Td6WFoAAATm1rRGAgAhARYAAAB0L… │ │                                                            │
│ │                       │ 'juju_topology': {'model':      │ │                                                            │
│ │                       │ 'baz', 'model_uuid':            │ │                                                            │
│ │                       │ '00ff58ab-c187-497d-85b3-7cadd… │ │                                                            │
│ │                       │ 'application': 'prom', 'unit':  │ │                                                            │
│ │                       │ 'prom/0'}}}                     │ │                                                            │
│ └───────────────────────┴─────────────────────────────────┘ │                                                            │
└─────────────────────────────────────────────────────────────┴────────────────────────────────────────────────────────────┘
```

Which is pretty cool.

## nuke

This utility is the swiss army knife of "just get rid of this thing already".
The broad goal is to have one easy-to-use command to destroy things in the most dirty and unsafe way possible, just **please** _make it fast_ and **please** don't make me type _all those letters_ out.

The tool is designed to be used with `juju status --relations` and `juju models`.

The basic usage is as follows:

`jhack nuke` -> will nuke the current model and that's that.
`jhack nuke foo*` -> will:
- scan `juju models` for models whose **name begins with "foo"** and nuke each one of them.
- For each model it did **not** target as nukeable in the previous step, it will scan `juju status -m that-model` and:
    - for each app whose name begins with "foo", it will nuke it.
    - for each relation NOT involving an app selected for nukage in the previous step, if either the provider or requirer starts with "foo", it will nuke it.

You can switch between "starts with" / "ends with" and "contains" matching modes by placing stars around the string:

- `jhack nuke foo`  --> same as `jhack nuke foo*`
- `jhack nuke *foo`  --> same algorithm as above, but will nuke stuff whose name _ends with_ "foo".
- `jhack nuke *foo*`  --> ... will nuke stuff that _contains_ "foo"
- `jhack nuke !foo`  --> _exact match_ only. So it will presumably only nuke one thing, except if you have many models with identically-named apps or relations in them. Then they'll all be vanquished.

For targeting relations only, you can type out the endpoint name up to and including the colon. For example, for purging all relations involving your `my-db` application,
you could do:
`jhack nuke "my-db:"`, that will match all the relations of your app. They're history now.

By using this tool you acknowledge the possibility of it bricking your model or controller. Hopefully nothing beyond that.

### Safety tips
- Learn to use the command by trying out the `--dry-run` flag first, that will print out what it would nuke without actually nuking anything.
- The command has an optional `-n` flag that allows you to specify the expected number of nukes that should be fired out. If more or less than `n` nukeables are matched, the command will print an error message and abort.
- The command has a `--selectors` (`-s`) option that can be used to specify what to include/exclude in the bombardment.
    - 'a' for apps, 'A' for all except apps
    - 'm' for models, 'M' for all except models
    - 'r' for relations, 'R' for all except relations
      (although, the resulting nuke will probably also wipe the relations that would have been matched had this flag been omitted)

  So, for example, `jhack nuke -s M foo` will nuke all apps and relations it can find matching 'foo', equivalent to `jhack nuke -s ar foo`.

### YOLO mode
- use `jhack conf` to create your very own `~/.jhack_config.toml` and set `nuke.ask_for_confirmation = false`.


# fire
This command is used to simulate a specific event on a live unit. It works by building up an environment from scratch and tricking the charm to think a specific event is running by using `juju exec`. You can use it to simulate `update-status`, and other 'simple' events that have no special requirements in terms of envvars being set, but also more complex events are supported (relation events, workload events).

Examples:

`jhack fire traefik/0 update-status`

`jhack fire traefik/0 ingress-per-unit-relation-changed`

Pro tip: use `fire` it in combination with `jhack sync` to quickly iterate and repeatedly execute the charm 'as if' a specific event was being fired.

Caveats:
careless usage can rapidly and irrevocably bork your charm, since the events being fired in this way are not real juju events, therefore the charm state and the juju state can rapidly desync. E.g. Juju thinks everything is fine with the charm, but you just simulated a 'remove' event, following which the charm duly stopped all workload services, cleared a database and got ready to gracefully teardown. If after that Juju decides to fire any event, the charm will rightfully be surprised because it thought it was about to be killed.

However, if all of your event handlers truly are idempotent (hem hem) you should be *fine*.


# replay
This command offers facilities to capture runtime event contexts and use them to 're-fire' "the same event" later on.
Unlike `jhack utils fire`, which uses a synthetic (i.e. built from scratch, minimal) environment, this command family gets a hold of a 'real' environment, serializes it, and reuses it as needed. So the env is more complete, and the simulation, more realistic.
The flow consists of two main steps:
- inject code that captures any event, serializes it and dumps it to a db on the unit.
- whenever you like, trigger a charm execution reusing a recorded context.


## install

This command is used to inject into a unit the code responsible for capturing the context in which the charm runs and dropping it to a db file.

Example usage:

    jhack replay install trfk/0

## list

This command is used to enumerate, first to last, all events which have been fired onto a unit (since replay was installed!).
You can use the index of the enumeration to later re-fire the event.

Example:

    jhack replay list trfk/0

its output could be something like:

    Listing recorded events:
        (0) 2022-09-12 11:54:02.279174 :: start
        (1) 2022-09-12 11:54:02.768836 :: ingress-per-unit-relation-created
        (2) 2022-09-12 11:54:03.293178 :: ingress-per-unit-relation-joined
        (3) 2022-09-12 11:54:03.810452 :: ingress-per-unit-relation-changed
        (4) 2022-09-12 11:54:04.369351 :: ingress-per-unit-relation-joined
        (5) 2022-09-12 11:54:04.924288 :: ingress-per-unit-relation-changed
        (6) 2022-09-12 11:54:10.371510 :: traefik-pebble-ready

or if no events have been fired yet:

    Listing recorded events:
        <no events>


Tip: to quickly get some events in, you could `jhack fire trfr/0 update-status`.

## emit

This command is used to re-fire a recorded event onto the same unit.

    jhack replay emit trfk/0 2

Note that the index needs to match that of some recorded event (you can inspect those with `jhack replay list`).

Example run:

    $ jhack replay install trfk/0
    $ jhack replay list trfk/0
    Listing recorded events:
        (0) 2022-09-12 11:54:02.279174 :: start
        (1) 2022-09-12 11:54:02.768836 :: ingress-per-unit-relation-created
        (2) 2022-09-12 11:54:03.293178 :: ingress-per-unit-relation-joined
        (3) 2022-09-12 11:54:03.810452 :: ingress-per-unit-relation-changed
    $ jhack replay emit trfk/0 2
    Replaying event (3): ingress-per-unit-relation-joined as originally emitted at 2022-09-12 11:54:03.293178.

## dump

Dump a recorded event (raw json).
Interesting if you want to inspect the event context, or if you want to re-use it in other scripts (e.g. with `jhack utils fire`).


## Runtime

In `jhack.utils.event_recorder.runtime` you can find a Runtime class. That object can be used, in combination with the json database you obtained via `replay dump`, to locally execute a charm by simulating the context "exactly" as it occurred during the recorded execution.

At some point it will be moved to a charm lib.

The main use cases for Runtime are:
- regression testing:
  - install replay on some unit,
  - wait for some event to bork your charm
  - grab the event db and put it in some /tests/replay_data folder
  - use Runtime to mock a charm execution using that backing database so that the charm will
    run again "exactly as it did back then"
  - Assert that the charm does not bork exactly as it did back then
- local debugging:
  - use your favourite ide debugger tool to step through charm code without having to do
    any mocking **at all**: all juju-facing calls will return 'as they did in real life'.

Future work:
- make it easier to manually edit the contents of the event database, to turn Runtime into a
  Scenario mocking lib. What if instead of returning True, leader-get returned False at that point?
- Reuse the @memo injection facilities to reroute locally originating juju/pebble client calls
  to a specific remote controller and pebble server. Goal: be able to run a charm ANYWHERE but
  have it talk to a real backend living somewhere else.


# model
## clear

`jhack model clear`

Will nuke all applications in the current model.


## rm

`jhack model rm`

Will nuke the current model.


# charm

## update
Updates a packed .charm file by dumping into it any number of directories.

`jhack charm update ./my_charm_file-amd64.charm --src ./src --dst src`

This will take ./src and recursively copy it into the packed charm's /src dir
(it will destroy any existing content).

## sync
Like update, but keeps watching for changes in the provided directories and
pushes them into the packed charm whenever there's one.

`jhack charm sync ./my_charm_file-amd64.charm --src ./src --dst src`

## provision

Run a script in one or multiple units.

When debugging, it's often handy to install certain tools on a running unit, to then shell into it and start hacking around.
How often have you:
```
juju ssh foo/0
apt update
apt install vim procps top mc -y
```

Well, no more!

The idea is: you create your unit provisioning script in `~/.cprov/default`, keeping in mind that no user input can be expected (i.e. put `-y` flags everywhere).

Running
> jhack charm provision traefik-k8s/1;prometheus-k8s

will run that script on all prometheus units, and traefik's unit `1`.
You can put multiple scripts in `~/.cprov`, and choose which one to use by:
> jhack charm provision foo/1 --script foo

Alternatively, you can pass a full path, and it will not matter where the file is:
> jhack charm provision foo/1 --script /path/to/your/script.sh

## repack
Used to pack a charm and refresh it in a juju model. Useful when developing.
If used without arguments, it will assume the cwd is the charm's root, will run
`charmcraft pack`, and grab the application name from the charm's name.

`jhack charm repack`

Otherwise, you can specify a folder where the packing should be done, and an
application name to target with the refresh.

`jhack charm repack --root /where/my/charm/root/is --name juju-app-name`

## vinfo
`vinfo` is a command to show in tabular format the full version fingerprint of a charmed unit
or application.

`jhack vinfo my-app` will show (for example):

```commandline
                               vinfo v0.1
┌─────────────────────────────────────────────┬────────────────────────┐
│ app name                                    │ my-app/0               │
│ charm                                       │ my-app: v33 - stable   │
│ model                                       │ foo                    │
│ workload version                            │ 0.3.42                 │
├─────────────────────────────────────────────┼────────────────────────┤
│ grafana_k8s:grafana_dashboard               │ 0.13                   │
│ prometheus_k8s:prometheus_scrape            │ 0.21                   │
│ loki_k8s:loki_push_api                      │ 0.12                   │
│ parca:parca_scrape                          │ 0.2                    │
│ traefik_k8s:ingress                         │ 1.3                    │
│ observability_libs:kubernetes_service_patch │ 0.6                    │
│ observability_libs:juju_topology            │ 0.2                    │
└─────────────────────────────────────────────┴────────────────────────┘
```


To also check the charm lib versions against the latest available upstream:
`jhack charm vinfo -o my-app`

```commandline
┏━━━━━━━━━━━━━━━━━━━━━━━━━━━━━━━━━━━━━━━━━━━━━┳━━━━━━━━━━━━━━━━━━━━━━━━┓
┃ app name                                    ┃ my-app/0               ┃
│ charm                                       │ my-app: v33 - stable   │
│ model                                       │ foo                    │
│ workload version                            │ 0.3.42                 │
├─────────────────────────────────────────────┼────────────────────────┤
│ grafana_k8s:grafana_dashboard               │ 0.13    < (0.17)       │
│ prometheus_k8s:prometheus_scrape            │ 0.21    < (0.25)       │
│ loki_k8s:loki_push_api                      │ 0.12    ==             │
│ parca:parca_scrape                          │ 0.2     < (0.3)        │
│ traefik_k8s:ingress                         │ 1.3     < (1.5)        │
│ observability_libs:kubernetes_service_patch │ 0.6     < (1.5)        │
│ observability_libs:juju_topology            │ 0.2     < (0.4)        │
└─────────────────────────────────────────────┴────────────────────────┘
```

# list-endpoints

The `list-endpoints` command is a utility to view the integration endpoints a charm has to offer.

```commandline
                                                           endpoints v0.1                                                           
┏━━━━━━━━━━━━━━━┳━━━━━━━━━━━━━━━━━━━━━━━━━━━━┳━━━━━━━━━━━━━━━━━━━━━━━━━━━━━━━━━┳━━━━━━━━━━━━━━━┳━━━━━━━━━━━━━━━━━━━━━━━━━━━━━━━━━━━┓
┃ role          ┃ endpoint                   ┃ interface                       ┃ version       ┃ bound to                          ┃
┡━━━━━━━━━━━━━━━╇━━━━━━━━━━━━━━━━━━━━━━━━━━━━╇━━━━━━━━━━━━━━━━━━━━━━━━━━━━━━━━━╇━━━━━━━━━━━━━━━╇━━━━━━━━━━━━━━━━━━━━━━━━━━━━━━━━━━━┩
│ requires      │ certificates               │ tls-certificates                │ 2.10          │ -                                 │
│               │ logging                    │ loki_push_api                   │ 0.21          │ -                                 │
│               │ tracing                    │ tracing                         │ 0.6           │ -                                 │
│               │ receive-ca-cert            │ certificate_transfer            │ 0.4           │ -                                 │
│ provides      │ ingress                    │ ingress                         │ 1.17|2.5      │ alertmanager, catalogue           │
│               │ ingress-per-unit           │ ingress_per_unit                │ 1.15          │ loki, prometheus                  │
│               │ metrics-endpoint           │ prometheus_scrape               │ 0.41          │ prometheus                        │
│               │ traefik-route              │ traefik_route                   │ 0.7           │ grafana                           │
│               │ grafana-dashboard          │ grafana_dashboard               │ 0.34          │ -                                 │
│ peers         │ peers                      │ traefik_peers                   │ n/a           │ <itself>                          │
└───────────────┴────────────────────────────┴─────────────────────────────────┴───────────────┴───────────────────────────────────┘
```

in order to show the version of the library implementing a given interface, jhack naively attempts to match the interface name to a library file. It is standard practice to put a library for the `foo-bar-baz` interface in `lib/charms/owner_charm/v42/foo_bar_baz.py`, which allows jhack to deduce that the version of the library is `42.[whatever is in LIBPATCH]`. This however is not enforced; in that case you'll see a `<library not found>` tag instead.

If multiple library files are found for a given interface, such as in the case of `ingress` in the example output above, jhack will assume that the charm supports both versions and print them all.


# pull-cmr

Ever went to the trouble of `juju offer`, then `juju consume`, `juju relate`? Done it once, and
never ever want to do it again because you keep forgetting the commands, the arguments, the syntax?
Well, search no more. `jhack pull-cmr some-model`. You'll see something like:

```commandline
 ~
❯ ljhack pull-cmr cos
(0.0) :=         prom <-[grafana_datasource]-> grafana
(0.1) :=         prom <-[grafana_dashboard]-> grafana
(1.0) :=         prom <-[prometheus_scrape]-> prometheus
(2.0) :=         trfk <-[ingress]-> alertmanager
(3.0) :=         trfk <-[ingress]-> catalogue
(4.0) :=         trfk <-[traefik_route]-> grafana
(5.0) :=         trfk <-[ingress_per_unit]-> loki
(6.0) :=         trfk <-[ingress_per_unit]-> prometheus
(6.1) :=         trfk <-[prometheus_scrape]-> prometheus
Pick a CMR [0.0/0.1/1.0/2.0/3.0/4.0/5.0/6.0/6.1] (0.0): 1.0
relating <this model>.prom:self-metrics-endpoint <-[prometheus_scrape]-> cos.prometheus:metrics-endpoint
```

![img.png](jhack/resources/img.png)

# jinx
Used to play around with [jinx (YAMLess Charms)](https://github.com/PietroPasotti/jinx)

## install

`jhack jinx install`

Downloads the jinx source.

## init

`jhack jinx init`

Basically `jinxcraft init`.


# imatrix

This subcommand is used to view and manage the Integration Matrix of a model, that is, for each
application pair, the _possible_ (not just the _currently active_) relations.
Whether a relation is possible or not is determined based on whether the interface name matches,
same as juju does.

Todo: extend this model to CMRs.

## view

`jhack imatrix view` will pretty-print the Integration Matrix itself:

```txt
                            integration  v0.1
┏━━━━━━━━━━━━━━━━━━━━━┳━━━━━━━━━━━━━━━━━━━━━━━━━┳━━━━━━━━━━━━━━━━━━━━━━━━┓
┃ providers\requirers ┃ prom                    ┃ trfk                   ┃
┡━━━━━━━━━━━━━━━━━━━━━╇━━━━━━━━━━━━━━━━━━━━━━━━━╇━━━━━━━━━━━━━━━━━━━━━━━━┩
│ prom                │ -n/a-                   │ ┌────────────────────┐ │
│                     │                         │ │ - no interfaces -  │ │
│                     │                         │ └────────────────────┘ │
│ trfk                │ ┌─────────────────────┐ │ -n/a-                  │
│                     │ │ ingress_per_unit N  │ │                        │
│                     │ │ prometheus_scrape Y │ │                        │
│                     │ └─────────────────────┘ │                        │
└─────────────────────┴─────────────────────────┴────────────────────────┘
```

This representation should tell you:
- there are two applications in this model: `trfk` and `prom`
- `trfk` exposes two relation endpoints (as a provider) that have a potential of interfacing
  with `prom` (who is a requirer): `ingress_per_unit` and `prometheus_scrape`
- of these two endpoints, only `prometheus_scrape` is presently active, i.e. `trfk` is related to
  `prom` via that endpoint.
- `prom` provides no endpoints that `trfk` requires


TODO: allow ignoring the directionality of the relation: show shared interfaces for which both apps
have the same role (since juju will allow relating over those... won't it?)

## fill

`jhack imatrix fill` will try to cross-relate all applications with one another in all possible ways.

## clear

`jhack imatrix clear` is the opposite of fill: it will attempt to remove all relations in the matrix.<|MERGE_RESOLUTION|>--- conflicted
+++ resolved
@@ -59,21 +59,13 @@
 # utils
 ## sync
 
-<<<<<<< HEAD
-`jhack utils sync -s ./src -s ./lib application-name/0`
+`jhack utils sync application-name/0 -s ./src -s ./lib`
 
 Will watch the `./src` and `./lib` folders (recursively, by default) for changes and push any to the `application-name/0` unit.
 
-Pro tip: `jhack utils sync -s ./src application-name` will sync to all units of `application-name`!
+Pro tip: `jhack utils sync application-name -s ./src` will sync to all units of `application-name`!
 
 Pro-pro tip: `jhack sync * -s ./lib` will sync to all applications in the current model! Handy when you're working on shared (relation interface, for example) libraries.
-=======
-`jhack utils sync application-name/0 -s ./src`
-
-Will watch the `./src` and `./lib` folders (recursively, by default) for changes and push any to the `application-name/0` unit.
-
-Pro tip: `jhack utils sync application-name -s ./src` will sync to all units of `application-name`!
->>>>>>> 66cfdc9a
 
 ## unbork-juju
 
